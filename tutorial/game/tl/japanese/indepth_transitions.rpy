--- conflicted
+++ resolved
@@ -1,5 +1,4 @@
-<<<<<<< HEAD
-﻿# TODO: Translation updated at 2020-02-15 11:18
+# TODO: Translation updated at 2020-02-15 11:18
 
 # game/indepth_transitions.rpy:56
 translate japanese demo_transitions_5bbc72fe:
@@ -53,7 +52,7 @@
 translate japanese demo_simple_transitions_f059f4ae:
 
     # e "You can use 'Fade' to define your own fades. By changing the timing and the color faded to, you can use this for special effects, like flashbulbs."
-    e "「Fade」関数を使うと、独自のフェードを定義できます。フェード時間とフェード先の色を変えることで、フラッシュバルブのような特別なエフェクトを作成できます。"
+    e "「Fade」関数を使うと、独自のフェードを定義できます。フェード時間とフェード先の色を変えてフラッシュバルブのような特別なエフェクトを作成できます。"
 
 # game/indepth_transitions.rpy:129
 translate japanese demo_simple_transitions_e948905b:
@@ -71,7 +70,7 @@
 translate japanese demo_simple_transitions_bdfcd85a:
 
     # e "You can use 'Pixellate' to change the details of the pixellation."
-    e "「Pixellate」関数を使うことで、ピクセル化の詳細を変更できます。"
+    e "「Pixellate」関数を使って、ピクセル化の詳細を変更できます。"
 
 # game/indepth_transitions.rpy:136
 translate japanese demo_simple_transitions_432f7224:
@@ -522,528 +521,3 @@
     # game/indepth_transitions.rpy:58
     old "How about something else?"
     new "これ以外に何かありますか？"
-
-=======
-﻿
-# game/indepth_transitions.rpy:56
-translate japanese demo_transitions_5bbc72fe:
-
-    # e "Ren'Py ships with a large number of built-in transitions, and also includes classes that let you define your own."
-    e "Ren'Pyには多数のトランジションが備わっており、また自身でクラスを定義することもできます。"
-
-# game/indepth_transitions.rpy:58
-translate japanese demo_transitions_menu_3caf78d3:
-
-    # e "What kind of transitions would you like demonstrated?" nointeract
-    e "実演してもらいたいトランジションはどれですか？" nointeract
-
-# game/indepth_transitions.rpy:95
-translate japanese demo_simple_transitions_2b4fbae3:
-
-    # e "Okay, I can tell you about simple transitions. We call them simple because they don't take much in the way of configuration."
-    e "分かりました、簡単なトランジションについて説明します。なぜ簡単かというと、設定をする必要が殆ど無いからです。"
-
-# game/indepth_transitions.rpy:97
-translate japanese demo_simple_transitions_4b235ac2:
-
-    # e "But don't let that get you down, since they're the transitions you'll probably use the most in a game."
-    e "しかし、がっかりさせるようなものではありません。それは、おそらくゲーム中で最も良く使うトランジションだからです。"
-
-# game/indepth_transitions.rpy:103
-translate japanese demo_simple_transitions_af0431ac:
-
-    # e "The 'dissolve' transition is probably the most useful, blending one scene into another."
-    e "「dissolve」トランジションは多分一番便利で、一つの場面から他の場面に少しずつ変化させます。"
-
-# game/indepth_transitions.rpy:109
-translate japanese demo_simple_transitions_5b9f711f:
-
-    # e "The 'Dissolve' function lets you create your own dissolves, taking a different amount of time."
-    e "「Dissolve」関数を使うと、異なる変化時間を指定した独自のディゾルブを作成できます。"
-
-# game/indepth_transitions.rpy:116
-translate japanese demo_simple_transitions_79816523:
-
-    # e "The 'fade' transition fades to black, and then fades back in to the new scene."
-    e "「fade」トランジションは、まず黒色にフェードさせてから新しい場面にフェードさせます。"
-
-# game/indepth_transitions.rpy:118
-translate japanese demo_simple_transitions_141bb95d:
-
-    # e "If you're going to stay at a black screen, you'll probably want to use 'dissolve' rather than 'fade'."
-    e "黒色の画面で止めたい場合は、「fade」を使うより「dissolve」を使ったほうがいいでしょう。"
-
-# game/indepth_transitions.rpy:123
-translate japanese demo_simple_transitions_f059f4ae:
-
-    # e "You can use 'Fade' to define your own fades. By changing the timing and the color faded to, you can use this for special effects, like flashbulbs."
-    e "「Fade」関数を使うと、独自のフェードを定義できます。フェード時間とフェード先の色を変えることで、フラッシュバルブのような特別なエフェクトを作成できます。"
-
-# game/indepth_transitions.rpy:129
-translate japanese demo_simple_transitions_e948905b:
-
-    # e "The 'pixellate' transition pixellates out the old scene, switches to the new scene, and then unpixellates that."
-    e "「pixellate」トランジションは古い場面をピクセル化してから新しい場面に切り替え、ピクセル化を元に戻します。"
-
-# game/indepth_transitions.rpy:131
-translate japanese demo_simple_transitions_6a1ae05f:
-
-    # e "It's probably not appropriate for most games, but we think it's kind of neat."
-    e "多分、多くのゲームでは使い道が無いでしょうが、私たちはある程度きっちりしたものだと思います。"
-
-# game/indepth_transitions.rpy:134
-translate japanese demo_simple_transitions_bdfcd85a:
-
-    # e "You can use 'Pixellate' to change the details of the pixellation."
-    e "「Pixellate」関数を使うことで、ピクセル化の詳細を変更できます。"
-
-# game/indepth_transitions.rpy:136
-translate japanese demo_simple_transitions_432f7224:
-
-    # e "Motions can also be used as transitions."
-    e "動きのあるものもトランジションとして使えます。"
-
-# game/indepth_transitions.rpy:138
-translate japanese demo_simple_transitions_a20cefa7:
-
-    # "..."
-    "..."
-
-# game/indepth_transitions.rpy:140
-translate japanese demo_simple_transitions_0fd4d656:
-
-    # "......"
-    "......"
-
-# game/indepth_transitions.rpy:146
-translate japanese demo_simple_transitions_fbf11906:
-
-    # e "Hey! Pay attention."
-    e "ちょっと！注意しなさいよ。"
-
-# game/indepth_transitions.rpy:148
-translate japanese demo_simple_transitions_51c1c5b8:
-
-    # e "I was about to demonstrate 'vpunch'... well, I guess I just did."
-    e "「vpunch」を実演しようとしました。というか、今したと思います。"
-
-# game/indepth_transitions.rpy:154
-translate japanese demo_simple_transitions_57f19473:
-
-    # e "We can also shake the screen horizontally, with 'hpunch'. These were defined using the 'Move' function."
-    e "「hpunch」で水平に揺らすこともできます。これらは「Move」関数を使って定義されています。"
-
-# game/indepth_transitions.rpy:156
-translate japanese demo_simple_transitions_fce83e12:
-
-    # e "There's also the 'move' transition, which is confusingly enough defined using the 'MoveTransition' function."
-    e "「move」トランジションもあります。これは紛らわしいのですが、「MoveTransition」関数を使って定義されています。"
-
-# game/indepth_transitions.rpy:164
-translate japanese demo_simple_transitions_1050b6a4:
-
-    # e "The 'move' transition finds images that have changed placement, and slides them to their new place. It's an easy way to get motion in your game."
-    e "「move」トランジションは位置が変わった画像に対し、その画像を新しい位置にスライドさせます。ゲーム内で動きを入れるのに簡単な方法です。"
-
-# game/indepth_transitions.rpy:168
-translate japanese demo_simple_transitions_dc776e59:
-
-    # e "That's it for the simple transitions."
-    e "簡単なトランジションについては以上です。"
-
-# game/indepth_transitions.rpy:175
-translate japanese demo_imagedissolve_transitions_2db67018:
-
-    # e "Perhaps the most flexible kind of transition is the ImageDissolve, which lets you use an image to control a dissolve."
-    e "おそらく、最も柔軟性の高いトランジションは ImageDissolve です。これを使うと、ディゾルブの制御に画像を用いることができます。"
-
-# game/indepth_transitions.rpy:177
-translate japanese demo_imagedissolve_transitions_429f8d03:
-
-    # e "This lets us specify very complex transitions, fairly simply. Let's try some, and then I'll show you how they work."
-    e "これにより、とても複雑なトランジションをかなり簡単に指定できます。いくつか試し、どのように動作するか見せましょう。"
-
-# game/indepth_transitions.rpy:179
-translate japanese demo_imagedissolve_transitions_1ce501b0:
-
-    # e "There are two ImageDissolve transitions built into Ren'Py."
-    e "Ren'Pyには2つの ImageDissolve トランジションが実装されています。"
-
-# game/indepth_transitions.rpy:191
-translate japanese demo_imagedissolve_transitions_ea0413be:
-
-    # e "The 'blinds' transition opens and closes what looks like vertical blinds."
-    e "「blinds」トランジションは、縦方向のブラインドを開閉させるような動作をします。"
-
-# game/indepth_transitions.rpy:201
-translate japanese demo_imagedissolve_transitions_12e2e0d0:
-
-    # e "The 'squares' transition uses these squares to show things."
-    e "「squares」トランジションは、これらの四角形を用いて表示します。"
-
-# game/indepth_transitions.rpy:203
-translate japanese demo_imagedissolve_transitions_bbf73d1c:
-
-    # e "I'm not sure why anyone would want to use it, but it was used in some translated games, so we added it."
-    e "なぜこれらを使う必要があるかは分かりませんが、これを使うロールプレイングゲームがいくつかあるので入れました。"
-
-# game/indepth_transitions.rpy:207
-translate japanese demo_imagedissolve_transitions_0ab2902d:
-
-    # e "The most interesting transitions aren't in the standard library."
-    e "最も面白いトランジションは標準ライブラリの中にはありません。"
-
-# game/indepth_transitions.rpy:209
-translate japanese demo_imagedissolve_transitions_54aa9bf9:
-
-    # e "These ones require an image the size of the screen, and so we couldn't include them as the size of the screen can change from game to game."
-    e "それらのトランジションには画面に合った大きさの画像が必要で、ゲームによって画面の大きさが違うため取り入れられませんでした。"
-
-# game/indepth_transitions.rpy:215
-translate japanese demo_imagedissolve_transitions_ca316184:
-
-    # e "We can hide things with a 'circleirisin'..."
-    e "「circleirisin」を使って隠せます..."
-
-# game/indepth_transitions.rpy:221
-translate japanese demo_imagedissolve_transitions_b8fdf2b6:
-
-    # e "... and show them again with a 'circleirisout'."
-    e "... そして、「circleirisout」でこれらを再び表示できます。"
-
-# game/indepth_transitions.rpy:227
-translate japanese demo_imagedissolve_transitions_ee427486:
-
-    # e "The 'circlewipe' transitions changes screens using a circular wipe effect."
-    e "「circlewipe」トランジションは、円形のワイプエフェクトを使って画面を変えられます。"
-
-# game/indepth_transitions.rpy:233
-translate japanese demo_imagedissolve_transitions_6f089276:
-
-    # e "The 'dream' transition does this weird wavy dissolve, and does it relatively slowly."
-    e "「dream」トランジションは妙な波のディゾルブで、比較的ゆっくりと動作します。"
-
-# game/indepth_transitions.rpy:239
-translate japanese demo_imagedissolve_transitions_c0b9d74d:
-
-    # e "The 'teleport' transition reveals the new scene one line at a time."
-    e "「teleport」トランジションは、新しい場面を線で少しずつ描きます。"
-
-# game/indepth_transitions.rpy:246
-translate japanese demo_imagedissolve_transitions_72ba11d4:
-
-    # e "This is the background picture used with the circleirisout transition."
-    e "これはcircleirisoutトランジションに使われる背景画像です。"
-
-# game/indepth_transitions.rpy:248
-translate japanese demo_imagedissolve_transitions_fc3b3339:
-
-    # e "When we use an ImageDissolve, the white will dissolve in first, followed by progressively darker colors. Let's try it."
-    e "ImageDissolveを使うとき、白色の部分がまず始めにディゾルブされ、少しずつ暗い色に移ります。試してみましょう。"
-
-# game/indepth_transitions.rpy:255
-translate japanese demo_imagedissolve_transitions_4327dca2:
-
-    # e "If we give ImageDissolve the 'reverse' parameter, black areas will dissolve in first."
-    e "ImageDissolveに「reverse」パラメーターを渡すと、黒色の部分が始めにディゾルブされます。"
-
-# game/indepth_transitions.rpy:260
-translate japanese demo_imagedissolve_transitions_3a401ee7:
-
-    # e "This lets circleirisin and circleirisout use the same image."
-    e "これによって、circleirisinとcircleirisoutは同じ画像を使わせています。"
-
-# game/indepth_transitions.rpy:267
-translate japanese demo_imagedissolve_transitions_20d9cf6c:
-
-    # e "The teleport transition uses a different image, one that dissolves things in one line at a time."
-    e "teleportトランジションは、別の画像を使っています。これで線を使って少しずつディゾルブをします。"
-
-# game/indepth_transitions.rpy:272
-translate japanese demo_imagedissolve_transitions_906f7800:
-
-    # e "A dissolve only seems to affect parts of the scene that have changed..."
-    e "ディゾルブは場面の中の変更する一部分だけ..."
-
-# game/indepth_transitions.rpy:277
-translate japanese demo_imagedissolve_transitions_4b557a29:
-
-    # e "... which is how we apply the teleport effect to a single character."
-    e "...テレポートエフェクトを適用したい単体のキャラクターに影響します。"
-
-# game/indepth_transitions.rpy:285
-translate japanese demo_cropmove_transitions_1711a91e:
-
-    # e "The CropMove transition class provides a wide range of transition effects. It's not used very much in practice, though."
-    e "CropMove トランジションクラスは広範囲のトランジション効果を提供します。しかし、実際にはあまり使いません。"
-
-# game/indepth_transitions.rpy:290
-translate japanese demo_cropmove_transitions_6d82cfd7:
-
-    # e "I'll stand offscreen, so you can see some of its modes. I'll read out the mode name after each transition."
-    e "私は画面の外側に行くので、トランジションをよく見て下さい。それぞれのトランジションの後にトランジションの名前を言います。"
-
-# game/indepth_transitions.rpy:296
-translate japanese demo_cropmove_transitions_4427c78c:
-
-    # e "We first have wiperight..."
-    e "まず始めは、右にワイプ(wiperight)..."
-
-# game/indepth_transitions.rpy:302
-translate japanese demo_cropmove_transitions_6d1810a1:
-
-    # e "...followed by wipeleft... "
-    e "...次は、左にワイプ(wipeleft)..."
-
-# game/indepth_transitions.rpy:308
-translate japanese demo_cropmove_transitions_1dd1c6a1:
-
-    # e "...wipeup..."
-    e "...上にワイプ(wipeup)..."
-
-# game/indepth_transitions.rpy:314
-translate japanese demo_cropmove_transitions_0ea0fa83:
-
-    # e "...and wipedown."
-    e "...最後に下にワイプ(wipedown)。"
-
-# game/indepth_transitions.rpy:316
-translate japanese demo_cropmove_transitions_c7cb4c16:
-
-    # e "Next, the slides."
-    e "次はスライドです。"
-
-# game/indepth_transitions.rpy:322
-translate japanese demo_cropmove_transitions_462a442f:
-
-    # e "Slideright..."
-    e "右にスライド(slideright)..."
-
-# game/indepth_transitions.rpy:328
-translate japanese demo_cropmove_transitions_f9a2e523:
-
-    # e "...slideleft..."
-    e "...左にスライド(slideleft)..."
-
-# game/indepth_transitions.rpy:334
-translate japanese demo_cropmove_transitions_20ce3e9c:
-
-    # e "...slideup..."
-    e "...上にスライド(slideup)..."
-
-# game/indepth_transitions.rpy:340
-translate japanese demo_cropmove_transitions_9e00a7a6:
-
-    # e "and slidedown."
-    e "そして下にスライド(slidedown)。"
-
-# game/indepth_transitions.rpy:342
-translate japanese demo_cropmove_transitions_b8a710c1:
-
-    # e "While the slide transitions slide in the new scene, the slideaways slide out the old scene."
-    e "slide トランジションは新しい場面にスライドインしましたが、slideaway は古い場面をスライドアウトします。"
-
-# game/indepth_transitions.rpy:349
-translate japanese demo_cropmove_transitions_1efb4cd0:
-
-    # e "Slideawayright..."
-    e "右にスライドアウト(slideawayright)..."
-
-# game/indepth_transitions.rpy:355
-translate japanese demo_cropmove_transitions_bfb5dfd7:
-
-    # e "...slideawayleft..."
-    e "...左にスライドアウト(slideawayleft)..."
-
-# game/indepth_transitions.rpy:361
-translate japanese demo_cropmove_transitions_6c1a4a6f:
-
-    # e "...slideawayup..."
-    e "...上にスライドアウト(slideawayup)..."
-
-# game/indepth_transitions.rpy:367
-translate japanese demo_cropmove_transitions_1f994a7b:
-
-    # e "and slideawaydown."
-    e "そして下にスライドアウト(slideawaydown)。"
-
-# game/indepth_transitions.rpy:369
-translate japanese demo_cropmove_transitions_025ef723:
-
-    # e "We also have a couple of transitions that use a rectangular iris."
-    e "ボックスワイプも一組あります。"
-
-# game/indepth_transitions.rpy:376
-translate japanese demo_cropmove_transitions_d00d505e:
-
-    # e "There's irisout..."
-    e "これはボックスワイプアウト(irisout)..."
-
-# game/indepth_transitions.rpy:383
-translate japanese demo_cropmove_transitions_016a1e0a:
-
-    # e "... and irisin."
-    e "...そして、ボックスワイプイン(irisin)。"
-
-# game/indepth_transitions.rpy:387
-translate japanese demo_cropmove_transitions_08d753ed:
-
-    # e "It's enough to make you feel a bit dizzy."
-    e "少し目眩いをさせるには十分です。"
-
-# game/indepth_transitions.rpy:393
-translate japanese demo_pushmove_transitions_003e506d:
-
-    # e "The PushMove transitions use the new scene to push the old one out. Let's take a look."
-    e "PushMoveトランジションは新しい場面で古い場面を押しだします。実際に見てみましょうか。"
-
-# game/indepth_transitions.rpy:401
-translate japanese demo_pushmove_transitions_124f375d:
-
-    # "There's pushright..."
-    "プッシュライト"
-
-# game/indepth_transitions.rpy:408
-translate japanese demo_pushmove_transitions_ce380ccb:
-
-    # "...pushleft..."
-    "プッシュレフト"
-
-# game/indepth_transitions.rpy:416
-translate japanese demo_pushmove_transitions_77629638:
-
-    # "...pushdown..."
-    "プッシュダウン"
-
-# game/indepth_transitions.rpy:424
-translate japanese demo_pushmove_transitions_b7f33c95:
-
-    # "... and pushup. And that's it the for the PushMove-based transitions."
-    "そしてプッシュアップ。PushMoveベースのトランジションは以上です。。"
-
-# game/indepth_transitions.rpy:434
-translate japanese demo_movetransition_14df0e34:
-
-    # e "The most common MoveTransition is move, which slides around images that have changed position on the screen."
-    e "ほとんどの MoveTransition は、画面上の画像の位置をスライドして変更するものです。"
-
-# game/indepth_transitions.rpy:442
-translate japanese demo_movetransition_84e40422:
-
-    # e "Just like that."
-    e "ちょうどこんな感じです。"
-
-# game/indepth_transitions.rpy:446
-translate japanese demo_movetransition_098ee9f1:
-
-    # e "There are also the moveout and movein transitions."
-    e "moveout と movein トランジションもあります。"
-
-# game/indepth_transitions.rpy:448
-translate japanese demo_movetransition_09748f81:
-
-    # e "The moveout transitions (moveoutleft, moveoutright, moveouttop, and moveoutbottom) slide hidden images off the appropriate side of the screen."
-    e "moveout トランジション (moveoutleft、moveoutright、moveouttop、moveoutbottom) は、画像を指定した隅にスライドして隠します。"
-
-# game/indepth_transitions.rpy:450
-translate japanese demo_movetransition_5edf6007:
-
-    # e "The movein transitions (moveinleft, moveinright, moveintop, and moveinbottom) slide in new images."
-    e "movein トランジション (moveinleft、moveinright、moveintop、moveinbottom) は、新しい画像をスライドインします。"
-
-# game/indepth_transitions.rpy:452
-translate japanese demo_movetransition_20946d36:
-
-    # e "Let's see them all in action."
-    e "すべての動作を見てみましょう。"
-
-# game/indepth_transitions.rpy:487
-translate japanese demo_movetransition_569952e3:
-
-    # e "That's it for the moveins and moveouts."
-    e "movein と moveout については以上です。"
-
-# game/indepth_transitions.rpy:489
-translate japanese demo_movetransition_bbb75540:
-
-    # e "Finally, there are the zoomin and zoomout transitions, which show and hide things using a zoom."
-    e "最後に、zoomin と zoomout トランジションについてです。これは、ズームを使って表示・非表示を行います。"
-
-# game/indepth_transitions.rpy:499
-translate japanese demo_movetransition_dc5ccd54:
-
-    # e "And that's all there is."
-    e "以上です。"
-
-# game/indepth_transitions.rpy:508
-translate japanese demo_alphadissolve_51613c02:
-
-    # e "The AlphaDissolve transition lets you use one displayable to combine two others. Click, and I'll show you an example."
-    e "AlphaDissolve トランジションは、2つの画像を一つの画像によって結合します。例を示すのでクリックしてください。"
-
-# game/indepth_transitions.rpy:518
-translate japanese demo_alphadissolve_7c08cf8b:
-
-    # e "The AlphaDissolve displayable takes a control displayable, usually an ATL transform."
-    e "AlphaDissolveの画像としては、通常はATL変換を行った制御画像を用います。"
-
-# game/indepth_transitions.rpy:523
-translate japanese demo_alphadissolve_068e3e98:
-
-    # e "To be useful, the control displayable should be partially transparent."
-    e "制御画像として有用なものは、部分的に半透明になっている画像です。"
-
-# game/indepth_transitions.rpy:525
-translate japanese demo_alphadissolve_6a1b6203:
-
-    # e "During an AlphaDissolve, the old screen is used to fill the transparent areas of the image, while the new screen fills the opaque areas."
-    e "AlphaDissolve中は、古い画面は画像の透明部分に、新しい画面は不透明部分に満たされます。"
-
-# game/indepth_transitions.rpy:529
-translate japanese demo_alphadissolve_80a728b6:
-
-    # e "For our spotlight example, the old screen is this all-black image."
-    e "スポットライトの例では、古い画面はこの完全黒色の画像です。"
-
-# game/indepth_transitions.rpy:534
-translate japanese demo_alphadissolve_ce4380eb:
-
-    # e "The new screen is me just standing here."
-    e "新しい画面は、私がここに立っている画像です。"
-
-# game/indepth_transitions.rpy:542
-translate japanese demo_alphadissolve_2e95917b:
-
-    # e "By combining them using AlphaDissolve, we can build a complicated effect out of simpler parts."
-    e "AlphaDissolveによって結合すると、単純なものから複雑なエフェクトを構築できます。"
-
-translate japanese strings:
-
-    # game/indepth_transitions.rpy:58
-    old "Simple Transitions"
-    new "簡単なトランジション"
-
-    # game/indepth_transitions.rpy:58
-    old "ImageDissolve Transitions"
-    new "ImageDissolve トランジション"
-
-    # game/indepth_transitions.rpy:58
-    old "MoveTransition Transitions"
-    new "MoveTransition トランジション"
-
-    # game/indepth_transitions.rpy:58
-    old "CropMove Transitions"
-    new "CropMove トランジション"
-
-    # game/indepth_transitions.rpy:58
-    old "PushMove Transitions"
-    new "PushMove Tトランジション"
-
-    # game/indepth_transitions.rpy:58
-    old "AlphaDissolve Transitions"
-    new "AlphaDissolve トランジション"
-
-    # game/indepth_transitions.rpy:58
-    old "How about something else?"
-    new "これ以外に何かありますか？"
->>>>>>> bacaf562
