﻿
translate finnish strings:

    # game/navigation.rpy:168
    old "Navigate: [project.current.name]"
    new "Navigoi: [project.current.name]"

    # game/navigation.rpy:177
    old "Order: "
    new "Järjestys: "

    # game/navigation.rpy:178
    old "alphabetical"
    new "aakkosellinen"

    # game/navigation.rpy:180
    old "by-file"
    new "tiedoston mukaan"

    # game/navigation.rpy:182
    old "natural"
    new "luonnollinen"

    # game/navigation.rpy:194
    old "Category:"
    new "Kategoria:"

    # game/navigation.rpy:196
    old "files"
    new "tiedostot"

    # game/navigation.rpy:197
    old "labels"
    new "tunnukset"

    # game/navigation.rpy:198
    old "defines"
    new "määritelmät"

    # game/navigation.rpy:199
    old "transforms"
    new "muutokset"

    # game/navigation.rpy:200
    old "screens"
    new "ikkunat"

    # game/navigation.rpy:201
    old "callables"
    new "kutsuttavat"

    # game/navigation.rpy:202
    old "TODOs"
    new "TODO:t"

    # game/navigation.rpy:241
    old "+ Add script file"
    new "+ Lisää skriptitiedosto"

    # game/navigation.rpy:249
    old "No TODO comments found.\n\nTo create one, include \"# TODO\" in your script."
    new "TODO-kommentteja ei löytynyt.\n\nLuodaksesi sellaisen, lisää \"# TODO\" skriptiisi."

    # game/navigation.rpy:256
    old "The list of names is empty."
<<<<<<< HEAD
    new "Nimilista on tyhjä."
=======
    new "Nimilista on tyhjä."
>>>>>>> d7bce32e
<|MERGE_RESOLUTION|>--- conflicted
+++ resolved
@@ -63,8 +63,4 @@
 
     # game/navigation.rpy:256
     old "The list of names is empty."
-<<<<<<< HEAD
-    new "Nimilista on tyhjä."
-=======
-    new "Nimilista on tyhjä."
->>>>>>> d7bce32e
+    new "Nimilista on tyhjä."