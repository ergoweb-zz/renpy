# Copyright 2004-2024 Tom Rothamel <pytom@bishoujo.us>
#
# Permission is hereby granted, free of charge, to any person
# obtaining a copy of this software and associated documentation files
# (the "Software"), to deal in the Software without restriction,
# including without limitation the rights to use, copy, modify, merge,
# publish, distribute, sublicense, and/or sell copies of the Software,
# and to permit persons to whom the Software is furnished to do so,
# subject to the following conditions:
#
# The above copyright notice and this permission notice shall be
# included in all copies or substantial portions of the Software.
#
# THE SOFTWARE IS PROVIDED "AS IS", WITHOUT WARRANTY OF ANY KIND,
# EXPRESS OR IMPLIED, INCLUDING BUT NOT LIMITED TO THE WARRANTIES OF
# MERCHANTABILITY, FITNESS FOR A PARTICULAR PURPOSE AND
# NONINFRINGEMENT. IN NO EVENT SHALL THE AUTHORS OR COPYRIGHT HOLDERS BE
# LIABLE FOR ANY CLAIM, DAMAGES OR OTHER LIABILITY, WHETHER IN AN ACTION
# OF CONTRACT, TORT OR OTHERWISE, ARISING FROM, OUT OF OR IN CONNECTION
# WITH THE SOFTWARE OR THE USE OR OTHER DEALINGS IN THE SOFTWARE.


from __future__ import division, absolute_import, with_statement, print_function, unicode_literals # type: ignore
from renpy.compat import PY2, basestring, bchr, bord, chr, open, pystr, range, round, str, tobytes, unicode # *


import codecs
import re
import sys
import os
import time
import contextlib

import renpy

from renpy.lexersupport import match_logical_word

# The filename that's in the line text cache.
line_text_filename = ""

# The content of the line text cache.
line_text_cache = [ ]


def get_line_text(filename, lineno):
    """
    Gets the text of a line, in a best-effort way, for debugging purposes. May
    return just a newline, if the line doesn't exist.
    """

    global line_text_filename
    global line_text_cache

    import linecache
    full_filename = renpy.exports.unelide_filename(filename)


    if full_filename != line_text_filename:

        line_text_filename = full_filename

        try:

            with open(full_filename, "rb") as f:
                data = f.read().decode("utf-8", "python_strict")

            if full_filename.endswith("_ren.py"):
                data = ren_py_to_rpy(data, None)

            data += "\n\n"

            line_text_cache = data.split("\n")

        except Exception:
            line_text_cache = [ ]

    if lineno <= len(line_text_cache):
        return line_text_cache[lineno - 1] + "\n"
    else:
        return "\n"


class ParseError(Exception):

    def __init__(self, filename, number, msg, line=None, pos=None, first=False):
        message = u"File \"%s\", line %d: %s" % (unicode_filename(filename), number, msg)

        if line:
            if isinstance(line, list):
                line = "".join(line)

            lines = line.split('\n')

            if len(lines) > 1:
                open_string = None
                i = 0

                while i < len(lines[0]):
                    c = lines[0][i]

                    if c == "\\":
                        i += 1
                    elif c == open_string:
                        open_string = None
                    elif open_string:
                        pass
                    elif c == '`' or c == '\'' or c == '"':
                        open_string = c

                    i += 1

                if open_string:
                    message += "\n(Perhaps you left out a %s at the end of the first line.)" % open_string

            for l in lines:
                message += "\n    " + l

                if pos is not None:
                    if pos <= len(l):
                        message += "\n    " + " " * pos + "^"
                        pos = None
                    else:
                        pos -= len(l)

                if first:
                    break

        self.message = message

        Exception.__init__(self, message)

    def __unicode__(self):
        return self.message

    def defer(self, queue):
        renpy.parser.deferred_parse_errors[queue].append(self.message)

# Something to hold the expected line number.


class LineNumberHolder(object):
    """
    Holds the expected line number.
    """

    def __init__(self):
        self.line = 0


def unicode_filename(fn):
    """
    Converts the supplied filename to unicode.
    """

    if isinstance(fn, str):
        return fn

    # Windows.
    try:
        return fn.decode("mbcs")
    except Exception:
        pass

    # Mac and (sane) Unix
    try:
        return fn.decode("utf-8")
    except Exception:
        pass

    # Insane systems, mojibake.
    return fn.decode("latin-1")


# Matches either a word, or something else. Most magic is taken care of
# before this.
lllword = re.compile(r'__(\w+)|\w+| +|.', re.S)


def munge_filename(fn):
    # The prefix that's used when __ is found in the file.
    rv = os.path.basename(fn)

    if rv.endswith("_ren.py"):
        rv = rv[:-7]

    rv = os.path.splitext(rv)[0]
    rv = rv.replace(" ", "_")

    def munge_char(m):
        return hex(ord(m.group(0)))

    rv = re.sub(r'[^a-zA-Z0-9_]', munge_char, rv)

    return "_m1_" + rv + "__"


def elide_filename(fn):
    """
    Returns a version of fn that is either relative to the base directory,
    or relative to the Ren'Py directory.
    """

    fn = fn.replace("\\", "/")

    basedir = os.path.abspath(renpy.config.basedir).replace("\\", "/") + "/"
    renpy_base = os.path.abspath(renpy.config.renpy_base).replace("\\", "/") + "/"

    # This is SDK inside the project, for some reason, or it is the same path
    if renpy_base.startswith(basedir):
        dirs = [renpy_base, basedir]

    # This is a projects dir inside SDK or it's different paths
    else:
        dirs = [basedir, renpy_base]

    for d in dirs:
        if fn.startswith(d):
            rv = fn[len(d):]
            break
    else:
        rv = fn

    return rv


def unelide_filename(fn):
    fn = os.path.normpath(fn)

    if renpy.config.alternate_unelide_path is not None:
        fn0 = os.path.join(renpy.config.alternate_unelide_path, fn)
        if os.path.exists(fn0):
            return fn0

    fn1 = os.path.join(renpy.config.basedir, fn)
    if os.path.exists(fn1):
        return fn1

    fn2 = os.path.join(renpy.config.renpy_base, fn)
    if os.path.exists(fn2):
        return fn2

    return fn


# The filename that the start and end positions are relative to.
original_filename = ""


def list_logical_lines(filename, filedata=None, linenumber=1, add_lines=False):
    """
    Reads `filename`, and divides it into logical lines.

    Returns a list of (filename, line number, line text) triples.

    If `filedata` is given, it should be a unicode string giving the file
    contents. In that case, `filename` need not exist.
    """

    def munge_string(m):
        brackets = m.group(1)

        if (len(brackets) & 1) == 0:
            return m.group(0)

        if "__" in m.group(2):
            return m.group(0)

        return brackets + prefix + m.group(2)

    global original_filename

    original_filename = filename

    if filedata:
        data = filedata
    else:
        with open(filename, "rb") as f:
            data = f.read().decode("utf-8", "python_strict")

    if filename.endswith("_ren.py"):
        data = ren_py_to_rpy(data, filename)

    filename = elide_filename(filename)
    prefix = munge_filename(filename)

    # Add some newlines, to fix lousy editors.
    data += "\n\n"

    # The result.
    rv = []

    # The line number in the physical file.
    number = linenumber

    # The current position we're looking at in the buffer.
    pos = 0

    # Are we looking at a triple-quoted string?

    # Skip the BOM, if any.
    if len(data) and data[0] == u'\ufeff':
        pos += 1

    if add_lines or renpy.game.context().init_phase:
        lines = renpy.scriptedit.lines
    else:
        lines = { }

    len_data = len(data)

    renpy.scriptedit.files.add(filename)

    line = 0
    start_number = 0

    # Looping over the lines in the file.
    while pos < len_data:

        # The line number of the start of this logical line.
        start_number = number

        # The line that we're building up.
        line = [ ]

        # The number of open parenthesis there are right now.
        parendepth = 0

        loc = (filename, start_number)
        lines[loc] = renpy.scriptedit.Line(original_filename, start_number, pos)

        endpos = None

        while pos < len_data:

            startpos = pos
            c = data[pos]

            if c == u'\t':
                raise ParseError(filename, number, "Tab characters are not allowed in Ren'Py scripts.")

            if c == u'\n' and not parendepth:

                line = ''.join(line)

                # If not blank...
                if not re.match(r"^\s*$", line):

                    # Add to the results.
                    rv.append((filename, start_number, line))

                if endpos is None:
                    endpos = pos

                lines[loc].end_delim = endpos + 1

                while data[endpos - 1] in u' \r':
                    endpos -= 1

                lines[loc].end = endpos
                lines[loc].text = data[lines[loc].start:lines[loc].end]
                lines[loc].full_text = data[lines[loc].start:lines[loc].end_delim]

                pos += 1
                number += 1
                endpos = None
                # This helps out error checking.
                line = [ ]
                break

            if c == u'\n':
                number += 1
                endpos = None

            if c == u"\r":
                pos += 1
                continue

            # Backslash/newline.
            if c == u"\\" and data[pos + 1] == u"\n":
                pos += 2
                number += 1
                line.append(u"\\\n")
                continue

            # Parenthesis.
            if c in u'([{':
                parendepth += 1

            if (c in u'}])') and parendepth:
                parendepth -= 1

            # Comments.
            if c == u'#':
                endpos = pos

                while data[pos] != u'\n':
                    pos += 1

                continue

            # Strings.
            if c in u'"\'`':
                delim = c
                line.append(c)
                pos += 1

                escape = False
                triplequote = False

                if (pos < len_data - 1) and (data[pos] == delim) and (data[pos + 1] == delim):
                    line.append(delim)
                    line.append(delim)
                    pos += 2
                    triplequote = True

                s = [ ]

                while pos < len_data:

                    c = data[pos]

                    if c == u'\n':
                        number += 1

                    if c == u'\r':
                        pos += 1
                        continue

                    if escape:
                        escape = False
                        pos += 1
                        s.append(c)
                        continue

                    if c == delim:

                        if not triplequote:
                            pos += 1
                            s.append(c)
                            break

                        if (pos < len_data - 2) and (data[pos + 1] == delim) and (data[pos + 2] == delim):
                            pos += 3
                            s.append(delim)
                            s.append(delim)
                            s.append(delim)
                            break

                    if c == u'\\':
                        escape = True

                    s.append(c)
                    pos += 1

                    continue

                s = "".join(s)

                if "[__" in s:

                    # Munge substitutions.
                    s = re.sub(r'(\.|\[+)__(\w+)', munge_string, s)

                line.append(s)

                continue

            word, magic, end = match_logical_word(data, pos)

            if magic:

                rest = word[2:]

                if u"__" not in rest:
                    word = prefix + rest

            line.append(word)
            pos = end

            if (pos - startpos) > 65536:
                raise ParseError(filename, start_number, "Overly long logical line. (Check strings and parenthesis.)", line=line, first=True)

    if line:
        raise ParseError(filename, start_number, "is not terminated with a newline. (Check strings and parenthesis.)", line=line, first=True)

    return rv


def group_logical_lines(lines):
    """
    This takes as input the list of logical line triples output from
    list_logical_lines, and breaks the lines into blocks. Each block
    is represented as a list of (filename, line number, line text,
    block) triples, where block is a block list (which may be empty if
    no block is associated with this line.)
    """

    # Returns the depth of a line, and the rest of the line.
    def depth_split(l):

        depth = 0
        index = 0

        while True:
            if l[index] == ' ':
                depth += 1
                index += 1
                continue

            # if l[index] == '\t':
            #    index += 1
            #    depth = depth + 8 - (depth % 8)
            #    continue

            break

        return depth, l[index:]

    # i, min_depth -> block, new_i
    def gll_core(i, min_depth):

        rv = []
        depth = None

        while i < len(lines):

            filename, number, text = lines[i]

            line_depth, rest = depth_split(text)

            # This catches a block exit.
            if line_depth < min_depth:
                break

            if depth is None:
                depth = line_depth

            if depth != line_depth:
                raise ParseError(filename, number, "Indentation mismatch.")

            # Advance to the next line.
            i += 1

            # Try parsing a block associated with this line.
            block, i = gll_core(i, depth + 1)

            rv.append((filename, number, rest, block))

        return rv, i

    if lines:

        filename, number, text = lines[0]

        if depth_split(text)[0] != 0:
            raise ParseError(filename, number, "Unexpected indentation at start of file.")

    return gll_core(0, 0)[0]


# A list of keywords which should not be parsed as names, because
# there is a huge chance of confusion.
#
# Note: We need to be careful with what's in here, because these
# are banned in simple_expressions, where we might want to use
# some of them.
KEYWORDS = set([
    '$',
    'as',
    'at',
    'behind',
    'call',
    'expression',
    'hide',
    'if',
    'in',
    'image',
    'init',
    'jump',
    'menu',
    'onlayer',
    'python',
    'return',
    'scene',
    'show',
    'with',
    'while',
<<<<<<< HEAD
}

IMAGE_KEYWORDS = {
    'behind',
    'at',
    'onlayer',
    'with',
=======
>>>>>>> 62260140
    'zorder',
    'transform',
    ])

OPERATORS = [
    '<>',
    '<<',
    '<=',
    '<',
    '>>',
    '>=',
    '>',
    '!=',
    '==',
    '|',
    '^',
    '&',
    '+',
    '-',
    '**',
    '*',
    '//',
    '/',
    '%',
    '~',
    '@',
    ':=',
    ]

ESCAPED_OPERATORS = [
    r'\bor\b',
    r'\band\b',
    r'\bnot\b',
    r'\bin\b',
    r'\bis\b',
    ]

operator_regexp = "|".join([ re.escape(i) for i in OPERATORS ] + ESCAPED_OPERATORS)

word_regexp = r'[a-zA-Z_\u00a0-\ufffd][0-9a-zA-Z_\u00a0-\ufffd]*'
image_word_regexp = r'[-0-9a-zA-Z_\u00a0-\ufffd][-0-9a-zA-Z_\u00a0-\ufffd]*'


class SubParse(object):
    """
    This represents the information about a subparse that can be provided to
    a creator-defined statement.
    """

    def __init__(self, block):
        self.block = block

    def __repr__(self):

        if not self.block:
            return "<SubParse empty>"
        else:
            return "<SubParse {}:{}>".format(self.block[0].filename, self.block[0].linenumber)


class Lexer(object):
    """
    The lexer that is used to lex script files. This works on the idea
    that we want to lex each line in a block individually, and use
    sub-lexers to lex sub-blocks.
    """

    def __init__(self, block, init=False, init_offset=0, global_label=None, monologue_delimiter="\n\n", subparses=None):

        # Are we underneath an init block?
        self.init = init

        # The priority of auto-defined init statements.
        self.init_offset = init_offset

        self.block = block
        self.eob = False

        self.line = -1

        # These are set by advance.
        self.filename = ""
        self.text = ""
        self.number = 0
        self.subblock = [ ]
        self.global_label = global_label
        self.pos = 0
        self.word_cache_pos = -1
        self.word_cache_newpos = -1
        self.word_cache = ""

        self.monologue_delimiter = monologue_delimiter

        self.subparses = subparses

    def advance(self):
        """
        Advances this lexer to the next line in the block. The lexer
        starts off before the first line, so advance must be called
        before any matching can be done. Returns True if we've
        successfully advanced to a line in the block, or False if we
        have advanced beyond all lines in the block. In general, once
        this method has returned False, the lexer is in an undefined
        state, and it doesn't make sense to call any method other than
        advance (which will always return False) on the lexer.
        """

        self.line += 1

        if self.line >= len(self.block):
            self.eob = True
            return False

        self.filename, self.number, self.text, self.subblock = self.block[self.line]
        self.pos = 0
        self.word_cache_pos = -1

        return True

    def unadvance(self):
        """
        Puts the parsing point at the end of the previous line. This is used
        after renpy_statement to prevent the advance that Ren'Py statements
        do.
        """

        self.line -= 1
        self.eob = False
        self.filename, self.number, self.text, self.subblock = self.block[self.line]
        self.pos = len(self.text)
        self.word_cache_pos = -1

    def match_regexp(self, regexp):
        """
        Tries to match the given regexp at the current location on the
        current line. If it succeds, it returns the matched text (if
        any), and updates the current position to be after the
        match. Otherwise, returns None and the position is unchanged.
        """

        if self.eob:
            return None

        if self.pos == len(self.text):
            return None

        m = re.compile(regexp, re.DOTALL).match(self.text, self.pos)

        if not m:
            return None

        self.pos = m.end()

        return m.group(0)

    def skip_whitespace(self):
        """
        Advances the current position beyond any contiguous whitespace.
        """

        # print self.text[self.pos].encode('unicode_escape')

        self.match_regexp(r"(\s+|\\\n)+")

    def match(self, regexp):
        """
        Matches something at the current position, skipping past
        whitespace. Even if we can't match, the current position is
        still skipped past the leading whitespace.
        """

        self.skip_whitespace()
        return self.match_regexp(regexp)

    def match_multiple(self, *regexps):
        """
        Matches multiple regular expressions. Return a tuple of matches
        if all match, and if not returns None.
        """

        oldpos = self.pos

        rv = tuple(self.match(i) for i in regexps)
        if None in rv:
            self.pos = oldpos
            return None

        return rv

    def keyword(self, word):
        """
        Matches a keyword at the current position. A keyword is a word
        that is surrounded by things that aren't words, like
        whitespace. (This prevents a keyword from matching a prefix.)
        """

        oldpos = self.pos
        if self.word() == word:
            return word

        self.pos = oldpos
        return ''

    @contextlib.contextmanager
    def catch_error(self):
        """
        Catches errors, then causes the line to advance if it hasn't been
        advanced already.
        """

        try:
            yield
        except ParseError as e:
            renpy.parser.parse_errors.append(e.message)

    def error(self, msg):
        """
        Convenience function for reporting a parse error at the current
        location.
        """

        if (self.line == -1) and self.block:
            self.filename, self.number, self.text, self.subblock = self.block[0]

        raise ParseError(self.filename, self.number, msg, self.text, self.pos)

    def deferred_error(self, queue, msg):
        """
        Adds a deferred error to the given queue. This is used for something
        that might be an error, but could be compat-ed away.

        `queue`
            A string giving a list of deferred errors to add to.
        """

        if (self.line == -1) and self.block:
            self.filename, self.number, self.text, self.subblock = self.block[0]

        ParseError(self.filename, self.number, msg, self.text, self.pos).defer(queue)

    def eol(self):
        """
        Returns True if, after skipping whitespace, the current
        position is at the end of the end of the current line, or
        False otherwise.
        """

        self.skip_whitespace()
        return self.pos >= len(self.text)

    def expect_eol(self):
        """
        If we are not at the end of the line, raise an error.
        """

        if not self.eol():
            self.error('end of line expected.')

    def expect_noblock(self, stmt):
        """
        Called to indicate this statement does not expect a block.
        If a block is found, raises an error.
        """

        if self.subblock:
            ll = self.subblock_lexer()
            ll.advance()
            ll.error("Line is indented, but the preceding {} statement does not expect a block. "
                     "Please check this line's indentation. You may have forgotten a colon (:).".format(stmt))

    def expect_block(self, stmt):
        """
        Called to indicate that the statement requires that a non-empty
        block is present.
        """

        if not self.subblock:
            self.error('%s expects a non-empty block.' % stmt)

    def has_block(self):
        """
        Called to check if the current line has a non-empty block.
        """
        return bool(self.subblock)

    def subblock_lexer(self, init=False):
        """
        Returns a new lexer object, equiped to parse the block
        associated with this line.
        """

        init = self.init or init

        return Lexer(self.subblock, init=init, init_offset=self.init_offset, global_label=self.global_label, monologue_delimiter=self.monologue_delimiter, subparses=self.subparses)

    def string(self):
        """
        Lexes a non-triple-quoted string, and returns the string to the user, or None if
        no string could be found. This also takes care of expanding
        escapes and collapsing whitespace.

        Be a little careful, as this can return an empty string, which is
        different than None.
        """

        s = self.match(r'r?"([^\\"]|\\.)*"')

        if s is None:
            s = self.match(r"r?'([^\\']|\\.)*'")

        if s is None:
            s = self.match(r"r?`([^\\`]|\\.)*`")

        if s is None:
            return None

        if s[0] == 'r':
            raw = True
            s = s[1:]
        else:
            raw = False

        # Strip off delimiters.
        s = s[1:-1]

        def dequote(m):
            c = m.group(1)

            if c == "{":
                return "{{"
            elif c == "[":
                return "[["
            elif c == "%":
                return "%%"
            elif c == "n":
                return "\n"
            elif c[0] == 'u':
                group2 = m.group(2)

                if group2:
                    return chr(int(m.group(2), 16))
            else:
                return c

        if not raw:

            # Collapse runs of whitespace into single spaces.
            s = re.sub(r'[ \n]+', ' ', s)

            s = re.sub(r'\\(u([0-9a-fA-F]{1,4})|.)', dequote, s) # type: ignore

        return s

    def triple_string(self):
        """
        Lexes a triple quoted string, intended for use with monologue mode.
        This is about the same as the double-quoted strings, except that
        runs of whitespace with multiple newlines are turned into a single
        newline.

        Except in the case of a raw string where this returns a simple string,
        this returns a list of strings.
        """

        s = self.match(r'r?"""([^\\"]|\\.|"(?!""))*"""')

        if s is None:
            s = self.match(r"r?'''([^\\']|\\.|'(?!''))*'''")

        if s is None:
            s = self.match(r"r?```([^\\`]|\\.|`(?!``))*```")

        if s is None:
            return None

        if s[0] == 'r':
            raw = True
            s = s[1:]
        else:
            raw = False

        # Strip off delimiters.
        s = s[3:-3]

        def dequote(m):
            c = m.group(1)

            if c == "{":
                return "{{"
            elif c == "[":
                return "[["
            elif c == "%":
                return "%%"
            elif c == "n":
                return "\n"
            elif c[0] == 'u':
                group2 = m.group(2)

                if group2:
                    return chr(int(m.group(2), 16))
            else:
                return c

        if not raw:

            s = re.sub(r' *\n *', '\n', s)

            mondel = self.monologue_delimiter

            if mondel:
                sl = s.split(mondel)
            else:
                sl = [s]

            rv = [ ]

            for s in sl:
                s = s.strip()

                if not s:
                    continue

                # Collapse runs of whitespace into single spaces.
                if mondel:
                    s = re.sub(r'[ \n]+', ' ', s)
                else:
                    s = re.sub(r' +', ' ', s)

                s = re.sub(r'\\(u([0-9a-fA-F]{1,4})|.)', dequote, s) # type: ignore

                rv.append(s)

            return rv

        return s

    def integer(self):
        """
        Tries to parse an integer. Returns a string containing the
        integer, or None.
        """

        return self.match(r'(\+|\-)?\d+')

    def float(self): # @ReservedAssignment
        """
        Tries to parse a number (float). Returns a string containing the
        number, or None.
        """

        return self.match(r'(\+|\-)?(\d+\.?\d*|\.\d+)([eE][-+]?\d+)?')

    def hash(self):
        """
        Matches the characters in an md5 hash, and then some.
        """

        return self.match(r'\w+')

    def word(self):
        """
        Parses a name, which may be a keyword or not.
        """

        if self.pos == self.word_cache_pos:
            self.pos = self.word_cache_newpos
            return self.word_cache

        self.word_cache_pos = self.pos
        rv = self.match(word_regexp)
        self.word_cache = rv
        self.word_cache_newpos = self.pos

        if rv:
            rv = sys.intern(rv)

        return rv

    def name(self):
        """
        This tries to parse a name. Returns the name or None.
        """

        oldpos = self.pos
        rv = self.word()

        if (rv == "r") or (rv == "u") or (rv == "ur"):
            if self.text[self.pos:self.pos + 1] in ('"', "'", "`"):
                self.pos = oldpos
                return None

        if rv in KEYWORDS:
            self.pos = oldpos
            return None

        return rv

    def set_global_label(self, label):
        """
        Set current global_label, which is used for label_name calculations.
        label can be any valid label or None, but this has only effect if label
        has global part.
        """
        if label and label[0] != '.':
            self.global_label = label.split('.')[0]

    def label_name(self, declare=False):
        """
        Try to parse label name. Returns name in form of "global.local" if local
        is present, "global" otherwise; or None if it doesn't parse.

        If declare is True, allow only such names that are valid for declaration
        (e.g. forbid global name mismatch)
        """

        old_pos = self.pos
        local_name = None
        global_name = self.name()

        if not global_name:
            # .local label
            if not self.match(r'\.') or not self.global_label:
                self.pos = old_pos
                return None
            global_name = self.global_label
            local_name = self.name()
            if not local_name:
                self.pos = old_pos
                return None
        else:
            if self.match(r'\.'):
                # full global.local name
                if declare and global_name != self.global_label:
                    self.pos = old_pos
                    return None

                local_name = self.name()
                if not local_name:
                    self.pos = old_pos
                    return None

        if not local_name:
            return global_name

        return global_name + '.' + local_name

    def label_name_declare(self):
        """
        Same as label_name, but set declare to True.
        """
        return self.label_name(declare=True)

    def image_name_component(self):
        """
        Matches a word that is a component of an image name. (These are
        strings of numbers, letters, and underscores.)
        """

        oldpos = self.pos
        rv = self.match(image_word_regexp)

        if (rv == "r") or (rv == "u"):
            if self.text[self.pos:self.pos + 1] in ('"', "'", "`"):
                self.pos = oldpos
                return None

        if rv in KEYWORDS:
            self.pos = oldpos
            return None

        return rv

    def python_string(self):
        """
        This tries to match a python string at the current
        location. If it matches, it returns True, and the current
        position is updated to the end of the string. Otherwise,
        returns False.
        """

        if self.eol():
            return False

        old_pos = self.pos


        # Delimiter.
        start = self.match(r'[urfURF]*("""|\'\'\'|"|\')')

        if not start:
            self.pos = old_pos
            return False

        delim = start.lstrip('urfURF')

        # String contents.
        while True:
            if self.eol():
                self.error("end of line reached while parsing string.")

            if self.match(delim):
                break

            if self.match(r'\\'):
                self.pos += 1
                continue

            self.match(r'.[^\'"\\]*')

        return True

    def dotted_name(self):
        """
        This tries to match a dotted name, which is one or more names,
        separated by dots. Returns the dotted name if it can, or None
        if it cannot.

        Once this sees the first name, it commits to parsing a
        dotted_name. It will report an error if it then sees a dot
        without a name behind it.
        """

        rv = self.name()

        if not rv:
            return None

        while self.match(r'\.'):
            n = self.name()
            if not n:
                self.error('expecting name.')

            rv += "." + n

        return rv

    def expr(self, s, expr):
        if not expr:
            return s

        return renpy.ast.PyExpr(s, self.filename, self.number)

    def delimited_python(self, delim, expr=True):
        """
        This matches python code up to, but not including, the non-whitespace
        delimiter characters. Returns a string containing the matched code,
        which may be empty if the first thing is the delimiter. Raises an
        error if EOL is reached before the delimiter.
        """

        start = self.pos

        while not self.eol():

            c = self.text[self.pos]

            if c in delim:
                return self.expr(self.text[start:self.pos], expr)

            if c in "'\"":
                self.python_string()
                continue

            if self.parenthesised_python():
                continue

            self.pos += 1

        self.error("reached end of line when expecting '%s'." % delim)

    def python_expression(self, expr=True):
        """
        Returns a python expression, which is arbitrary python code
        extending to a colon.
        """

        pe = self.delimited_python(':', False)

        if not pe:
            self.error("expected python_expression")

        rv = self.expr(pe.strip(), expr) # E1101

        return rv

    def parenthesised_python(self):
        """
        Tries to match a parenthesised python expression. If it can,
        returns true and updates the current position to be after the
        closing parenthesis. Returns False otherwise.
        """

        c = self.text[self.pos]

        if c == '(':
            self.pos += 1
            self.delimited_python(')', False)
            self.pos += 1
            return True

        if c == '[':
            self.pos += 1
            self.delimited_python(']', False)
            self.pos += 1
            return True

        if c == '{':
            self.pos += 1
            self.delimited_python('}', False)
            self.pos += 1
            return True

        return False

    def simple_expression(self, comma=False, operator=True):
        """
        Tries to parse a simple_expression. Returns the text if it can, or
        None if it cannot.
        """

        start = self.pos

        # Operator.
        while True:

            while self.match(operator_regexp):
                pass

            if self.eol():
                break

            # We start with either a name, a python_string, or parenthesized
            # python
            if not (self.python_string() or
                    self.name() or
                    self.float() or
                    self.parenthesised_python()):

                break

            while True:
                self.skip_whitespace()

                if self.eol():
                    break

                # If we see a dot, expect a dotted name.
                if self.match(r'\.'):
                    n = self.word()
                    if not n:
                        self.error("expecting name after dot.")

                    continue

                # Otherwise, try matching parenthesised python.
                if self.parenthesised_python():
                    continue

                break

            if operator and self.match(operator_regexp):
                continue

            if comma and self.match(r','):
                continue

            break

        text = self.text[start:self.pos].strip()

        if not text:
            return None

        return renpy.ast.PyExpr(text, self.filename, self.number)

    def comma_expression(self):
        """
        One or more simple expressions, separated by commas, including an
        optional trailing comma.
        """

        return self.simple_expression(comma=True)

    def say_expression(self):
        """
        Parses the name portion of a say statement.
        """
        return self.simple_expression(operator=False)

    def checkpoint(self):
        """
        Returns an opaque representation of the lexer state. This can be
        passed to revert to back the lexer up.
        """

        return self.line, self.filename, self.number, self.text, self.subblock, self.pos, renpy.ast.PyExpr.checkpoint()

    def revert(self, state):
        """
        Reverts the lexer to the given state. State must have been returned
        by a previous checkpoint operation on this lexer.
        """

        self.line, self.filename, self.number, self.text, self.subblock, self.pos, pyexpr_checkpoint = state

        renpy.ast.PyExpr.revert(pyexpr_checkpoint)

        self.word_cache_pos = -1
        if self.line < len(self.block):
            self.eob = False
        else:
            self.eob = True

    def get_location(self):
        """
        Returns a (filename, line number) tuple representing the current
        physical location of the start of the current logical line.
        """

        return self.filename, self.number

    def require(self, thing, name=None):
        """
        Tries to parse thing, and reports an error if it cannot be done.

        If thing is a string, tries to parse it using
        self.match(thing). Otherwise, thing must be a method on this lexer
        object, which is called directly.
        """

        if isinstance(thing, basestring):
            name = name or thing
            rv = self.match(thing)
        else:
            name = name or thing.__func__.__name__
            rv = thing()

        if rv is None:
            self.error("expected '%s' not found." % name)

        return rv

    def rest(self):
        """
        Skips whitespace, then returns the rest of the current
        line, and advances the current position to the end of
        the current line.
        """

        self.skip_whitespace()

        pos = self.pos
        self.pos = len(self.text)
        return renpy.ast.PyExpr(self.text[pos:].strip(), self.filename, self.number)

    def rest_statement(self):
        """
        Like rest, but returns a string rather than a PyExpr.
        """

        pos = self.pos
        self.pos = len(self.text)
        return self.text[pos:].strip()

    def python_block(self):
        """
        Returns the subblock of this code, and subblocks of that
        subblock, as indented python code. This tries to insert
        whitespace to ensure line numbers match up.
        """

        rv = [ ]

        o = LineNumberHolder()
        o.line = self.number

        def process(block, indent):

            for _fn, ln, text, subblock in block:

                while o.line < ln:
                    rv.append(indent + '\n')
                    o.line += 1

                linetext = indent + text + '\n'

                rv.append(linetext)
                o.line += linetext.count('\n')

                process(subblock, indent + '    ')

        process(self.subblock, '')
        return ''.join(rv)

    def arguments(self):
        """
        Returns an Argument object if there is a list of arguments, or None
        there is not one.
        """

        return renpy.parser.parse_arguments(self)

    def renpy_statement(self):
        """
        Parses the remainder of the current line as a statement in the
        Ren'Py script language. Returns a SubParse corresponding to the
        AST node generated by that statement.
        """

        if self.subparses is None:
            raise Exception("A renpy_statement can only be parsed inside a creator-defined statement.")

        block = renpy.parser.parse_statement(self)
        self.unadvance()

        if not isinstance(block, list):
            block = [ block ]

        sp = SubParse(block)
        self.subparses.append(sp)

        return sp

    def renpy_block(self, empty=False):

        if self.subparses is None:
            raise Exception("A renpy_block can only be parsed inside a creator-defined statement.")

        if self.line < 0:
            self.advance()

        block = [ ]

        while not self.eob:
            try:

                stmt = renpy.parser.parse_statement(self)

                if isinstance(stmt, list):
                    block.extend(stmt)
                else:
                    block.append(stmt)

            except ParseError as e:
                renpy.parser.parse_errors.append(e.message)
                self.advance()

        if not block:
            if empty:
                block.append(renpy.ast.Pass(self.get_location()))
            else:
                self.error("At least one Ren'Py statement is expected.")

        sp = SubParse(block)
        self.subparses.append(sp)

        return sp


def ren_py_to_rpy(text, filename):
    """
    Transforms an _ren.py file into the equivalent .rpy file. This should retain line numbers.

    `filename`
        If not None, and an error occurs, the error is reported with the given filename.
        Otherwise, errors are ignored and a a best effort is used.
    """

    lines = text.splitlines()
    result = [ ]

    # The prefix prepended to Python lines.
    prefix = ""

    # Possible states.
    IGNORE = 0
    RENPY = 1
    PYTHON = 2

    # The state the state machine is in.
    state = IGNORE

    open_linenumber = 0

    for linenumber, l in enumerate(lines, start=1):

        if state != RENPY:
            if l.startswith('"""renpy'):
                state = RENPY
                result.append('')
                open_linenumber = linenumber
                continue

        if state == RENPY:
            if l == '"""':
                state = PYTHON
                result.append('')
                continue

            # Ignore empty and comments.
            sl = l.strip()
            if not sl:
                result.append(l)
                continue

            if sl[0] == "#":
                result.append(l)
                continue

            # Determine the prefix.
            prefix = ""
            for i in l:
                if i != ' ':
                    break
                prefix += ' '

            # If the line ends in ":", add 4 spaces to the prefix.
            if sl[-1] == ":":
                prefix += "    "

            result.append(l)
            continue

        if state == PYTHON:
            result.append(prefix + l)
            continue

        if state == IGNORE:
            result.append('')
            continue

    if filename is not None:

        if state == IGNORE:
            raise Exception('In {!r}, there are no """renpy blocks, so every line is ignored.'.format(filename))

        if state == RENPY:
            raise Exception('In {!r}, there is a """renpy block at line {} that is not terminated by """.'.format(filename,
                                                                                                                open_linenumber))

    rv = "\n".join(result)

    return rv<|MERGE_RESOLUTION|>--- conflicted
+++ resolved
@@ -585,7 +585,6 @@
     'show',
     'with',
     'while',
-<<<<<<< HEAD
 }
 
 IMAGE_KEYWORDS = {
@@ -593,8 +592,6 @@
     'at',
     'onlayer',
     'with',
-=======
->>>>>>> 62260140
     'zorder',
     'transform',
     ])
