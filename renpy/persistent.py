# Copyright 2004-2022 Tom Rothamel <pytom@bishoujo.us>
#
# Permission is hereby granted, free of charge, to any person
# obtaining a copy of this software and associated documentation files
# (the "Software"), to deal in the Software without restriction,
# including without limitation the rights to use, copy, modify, merge,
# publish, distribute, sublicense, and/or sell copies of the Software,
# and to permit persons to whom the Software is furnished to do so,
# subject to the following conditions:
#
# The above copyright notice and this permission notice shall be
# included in all copies or substantial portions of the Software.
#
# THE SOFTWARE IS PROVIDED "AS IS", WITHOUT WARRANTY OF ANY KIND,
# EXPRESS OR IMPLIED, INCLUDING BUT NOT LIMITED TO THE WARRANTIES OF
# MERCHANTABILITY, FITNESS FOR A PARTICULAR PURPOSE AND
# NONINFRINGEMENT. IN NO EVENT SHALL THE AUTHORS OR COPYRIGHT HOLDERS BE
# LIABLE FOR ANY CLAIM, DAMAGES OR OTHER LIABILITY, WHETHER IN AN ACTION
# OF CONTRACT, TORT OR OTHERWISE, ARISING FROM, OUT OF OR IN CONNECTION
# WITH THE SOFTWARE OR THE USE OR OTHER DEALINGS IN THE SOFTWARE.

from __future__ import division, absolute_import, with_statement, print_function, unicode_literals
from renpy.compat import PY2, basestring, bchr, bord, chr, open, pystr, range, str, tobytes, unicode # *


import os
import copy
import time
import zlib
import weakref

import renpy

from renpy.loadsave import dump, dumps, loads

# The class that's used to hold the persistent data.


class Persistent(object):

    def __init__(self):
        self._update()

    def __setstate__(self, data):
        self.__dict__.update(data)

    def __getstate__(self):
        return self.__dict__

    # Undefined attributes return None.
    def __getattr__(self, attr):
        if attr.startswith("__") and attr.endswith("__"):
            raise AttributeError("Persistent object has no attribute %r" % attr)

        return None

    def _clear(self, progress=False):
        """
        Resets the persistent data.

        `progress`
            If true, also resets progress data that Ren'Py keeps.
        """

        keys = list(self.__dict__)

        for i in keys:
            if i[0] == "_":
                continue

            del self.__dict__[i]

        if progress:
            self._seen_ever.clear()
            self._seen_images.clear()
            self._chosen.clear()
            self._seen_audio.clear()

    def _update(self):
        """
        Updates the persistent data to be the latest version of
        the persistent data.
        """

        if self._preferences is None:
            self._preferences = renpy.preferences.Preferences()

        # Initialize the set of statements seen ever.
        if not self._seen_ever:
            self._seen_ever = { }

        # Initialize the set of images seen ever.
        if not self._seen_images:
            self._seen_images = { }

        # Initialize the set of chosen menu choices.
        if not self._chosen:
            self._chosen = { }

        if not self._seen_audio:
            self._seen_audio = { }

        self._seen_audio = { str(i) : True for i in self._seen_audio }

        # The set of seen translate identifiers.
        if not self._seen_translates:
            self._seen_translates = set()

        # A map from the name of a field to the time that field was last
        # changed at.
        if self._changed is None:
            self._changed = {
                "_preferences" : 0,
                "_seen_ever" : 0,
                "_chosen" : 0,
                "_seen_audio" : 0,
                "_seen_translates" : 0,
            }


renpy.game.Persistent = Persistent # type: ignore
renpy.game.persistent = Persistent()


def safe_deepcopy(o):
    """
    A "safe" version of deepcopy. If an object doesn't implement __eq__
    correctly, we replace it with its original.

    This tries to ensure we don't constantly find changes in the same
    field.
    """

    rv = copy.deepcopy(o)

    if not (o == rv):

        if renpy.config.developer:
            raise Exception("To be persisted, %r must support equality comparison." % o)
        else:
            rv = o

    return rv


# A map from field names to a backup of the field names in the persistent
# object.
backup = { }


def find_changes():
    """
    This finds changes in the persistent object. When it finds a change, it
    backs up that changed, and puts the current time for that field into
    persistent._changed.

    This returns True if there was at least one change, and False
    otherwise.
    """

    rv = False

    now = time.time()

    persistent = renpy.game.persistent
    pvars = vars(persistent)

    fields = set(backup.keys()) | set(pvars.keys())

    for f in fields:

        if f == "_changed":
            continue

        old = backup.get(f, None)
        new = pvars.get(f, None)

        if not (new == old):

            persistent._changed[f] = now # type: ignore
            backup[f] = safe_deepcopy(new)

            rv = True

    return rv


def load(filename):
    """
    Loads persistence data from `filename`. Returns None if the data
    could not be loaded, or a Persistent object if it could be
    loaded.
    """

    if not os.path.exists(filename):
        return None

    # Unserialize the persistent data.
    try:
        with open(filename, "rb") as f:
            s = zlib.decompress(f.read())
        persistent = loads(s)
    except Exception:
        import renpy.display

        try:
            renpy.display.log.write("Loading persistent.")
            renpy.display.log.exception()
        except Exception:
            pass

        return None

    persistent._update()

    return persistent


def init():
    """
    Loads the persistent data from disk.

    This performs the initial load of persistent data from the local
    disk, so that we can configure the savelocation system.
    """

    filename = os.path.join(renpy.config.savedir, "persistent.new") # type: ignore
    persistent = load(filename)

    if persistent is None:
        filename = os.path.join(renpy.config.savedir, "persistent") # type: ignore
        persistent = load(filename)

    if persistent is None:
        persistent = Persistent()

    # Create the backup of the persistent data.
    v = vars(persistent)

    for k, v in vars(persistent).items():
        backup[k] = safe_deepcopy(v)

    return persistent


# A map from field name to merge function.
registry = { }


def register_persistent(field, func):
    """
    :doc: persistent

    Registers a function that is used to merge values of a persistent field
    loaded from disk with values of current persistent object.

    `field`
        The name of a field on the persistent object.

    `function`
        A function that is called with three parameters, `old`, `new`, and
        `current`:

        `old`
            The value of the field in the older object.

        `new`
            The value of the field in the newer object.

        `current`
            The value of the field in the current persistent object. This is
            provided for cases where the identity of the object referred to
            by the field can't change.

        The function is expected to return the new value of the field in the
        persistent object.
    """

    registry[field] = func


def default_merge(old, new, current):
    return new


def dictset_merge(old, new, current):
    current.update(old)
    current.update(new)
    return current


register_persistent("_seen_ever", dictset_merge)
register_persistent("_seen_images", dictset_merge)
register_persistent("_seen_audio", dictset_merge)
register_persistent("_chosen", dictset_merge)


def merge(other):
    """
    Merges `other` (which must be a persistent object) into the
    current persistent object.
    """

    now = time.time()

    persistent = renpy.game.persistent

    pvars = vars(persistent)
    ovars = vars(other)

    fields = set(pvars.keys()) | set(ovars.keys())

    for f in fields:
        pval = pvars.get(f, None)
        oval = ovars.get(f, None)

        if pval == oval:
            continue

        ptime = persistent._changed.get(f, 0) # type: ignore

        otime = other._changed.get(f, 0)
        otime = min(now, otime)

        if ptime >= otime:
            new = pval
            old = oval
            t = ptime
        else:
            new = oval
            old = pval
            t = otime

        merge_func = registry.get(f, default_merge)

        val = merge_func(old, new, pval)

        pvars[f] = val
        backup[f] = safe_deepcopy(val)
        persistent._changed[f] = t # type: ignore


# The mtime of the most recently processed savefile.
persistent_mtime = 0


def check_update():
    """
    Checks to see if we need to run update. If we do, runs update and
    restarts the interaction.
    """

    for mtime, _data in renpy.loadsave.location.load_persistent():
        if mtime > persistent_mtime:
            break
    else:
        return

    update()
    renpy.exports.restart_interaction()


def update(force_save=False):
    """
    Loads the persistent data from persistent files that are newer than
    persistent_mtime, and merges it into the persistent object.
    """

    need_save = find_changes()
    need_save = need_save or force_save

    global persistent_mtime

    # A list of (mtime, other) pairs, where other is a persistent file
    # we might want to merge in.
    pairs = renpy.loadsave.location.load_persistent()
    pairs.sort(key=lambda a : a[0])

    # Deals with the case where we don't have any persistent data for
    # some reason.
    mtime = persistent_mtime

    for mtime, other in pairs:

        if mtime <= persistent_mtime:
            continue

        if other is None:
            continue

        merge(other)

    persistent_mtime = mtime

    if need_save:
        save()


should_save_persistent = True


def save():
    """
    Saves the persistent data to disk.
    """

    if not should_save_persistent:
        return

    try:
        data = zlib.compress(dumps(renpy.game.persistent), 3)
        renpy.loadsave.location.save_persistent(data)
    except Exception:
        if renpy.config.developer:
            raise

    global persistent_mtime

    # Prevent updates just after save
    mtime = persistent_mtime

    for mtime, _data in renpy.loadsave.location.load_persistent():
        if mtime <= persistent_mtime:
            continue

    persistent_mtime = mtime



################################################################################
# MultiPersistent
################################################################################


save_MP_instances = weakref.WeakSet()


def save_MP():
    for ins in save_MP_instances:
        ins.save()


class _MultiPersistent(object):

    _filename = ""

    def __getstate__(self):
        state = self.__dict__.copy()
        del state['_filename']
        return state

    def __setstate__(self, state):
        self.__dict__.update(state)

    def __getattr__(self, name):

        if name.startswith("__") and name.endswith("__"):
            raise AttributeError()

        return None

    def save(self):

        fn = self._filename
        with open(fn + ".new", "wb") as f:
            dump(self, f)

        try:
<<<<<<< HEAD
            os.rename(fn + b".new", fn)
        except Exception:
=======
            os.rename(fn + ".new", fn)
        except:
>>>>>>> 33be897a
            os.unlink(fn)
            os.rename(fn + ".new", fn)


def MultiPersistent(name, save_on_quit=False):

    name = renpy.exports.fsdecode(name)

    if not renpy.game.context().init_phase:
        raise Exception("MultiPersistent objects must be created during the init phase.")

    if renpy.android or renpy.ios:
        # Due to the security policy of mobile devices, we store MultiPersistent
        # in the same place as common persistent.
        # This is better than not working at all.
        files = [ renpy.config.savedir ]

    elif renpy.windows:
        files = [ os.path.expanduser("~/RenPy/Persistent") ]

        if 'APPDATA' in os.environ:
            files.append(renpy.exports.fsdecode(os.environ['APPDATA']) + "/RenPy/persistent")

    elif renpy.macintosh:
        files = [ os.path.expanduser("~/.renpy/persistent"),
                  os.path.expanduser("~/Library/RenPy/persistent") ]
    else:
        files = [ os.path.expanduser("~/.renpy/persistent") ]

    if "RENPY_MULTIPERSISTENT" in os.environ:
        files = [ renpy.exports.fsdecode(os.environ["RENPY_MULTIPERSISTENT"]) ]

    # Make the new persistent directory, why not?
    try:
<<<<<<< HEAD
        os.makedirs(files[-1])
    except Exception:
=======
        os.makedirs(files[-1]) # type: ignore
    except:
>>>>>>> 33be897a
        pass

    fn = "" # prevent a warning from happening.
    data = None

    # Find the first file that actually exists. Otherwise, use the last
    # file.
    for fn in files:
        fn = os.path.join(fn, name) # type: ignore
        if os.path.isfile(fn):
            try:
                data = open(fn, "rb").read()
                break
            except Exception:
                pass

    rv = _MultiPersistent()

    if data is not None:
        try:
            rv = loads(data)
<<<<<<< HEAD
        except Exception:
            data = None
=======
        except:
>>>>>>> 33be897a
            renpy.display.log.write("Loading MultiPersistent at %r:" % fn)
            renpy.display.log.exception()

        rv = _MultiPersistent()

    rv._filename = fn 

    if save_on_quit:
        save_MP_instances.add(rv)

    return rv


renpy.loadsave._MultiPersistent = _MultiPersistent # type: ignore
renpy.loadsave.MultiPersistent = MultiPersistent # type: ignore<|MERGE_RESOLUTION|>--- conflicted
+++ resolved
@@ -466,13 +466,8 @@
             dump(self, f)
 
         try:
-<<<<<<< HEAD
-            os.rename(fn + b".new", fn)
+            os.rename(fn + ".new", fn)
         except Exception:
-=======
-            os.rename(fn + ".new", fn)
-        except:
->>>>>>> 33be897a
             os.unlink(fn)
             os.rename(fn + ".new", fn)
 
@@ -507,13 +502,8 @@
 
     # Make the new persistent directory, why not?
     try:
-<<<<<<< HEAD
-        os.makedirs(files[-1])
+        os.makedirs(files[-1]) # type: ignore
     except Exception:
-=======
-        os.makedirs(files[-1]) # type: ignore
-    except:
->>>>>>> 33be897a
         pass
 
     fn = "" # prevent a warning from happening.
@@ -535,12 +525,7 @@
     if data is not None:
         try:
             rv = loads(data)
-<<<<<<< HEAD
         except Exception:
-            data = None
-=======
-        except:
->>>>>>> 33be897a
             renpy.display.log.write("Loading MultiPersistent at %r:" % fn)
             renpy.display.log.exception()
 
