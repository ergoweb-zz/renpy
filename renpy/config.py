# Copyright 2004-2022 Tom Rothamel <pytom@bishoujo.us>
#
# Permission is hereby granted, free of charge, to any person
# obtaining a copy of this software and associated documentation files
# (the "Software"), to deal in the Software without restriction,
# including without limitation the rights to use, copy, modify, merge,
# publish, distribute, sublicense, and/or sell copies of the Software,
# and to permit persons to whom the Software is furnished to do so,
# subject to the following conditions:
#
# The above copyright notice and this permission notice shall be
# included in all copies or substantial portions of the Software.
#
# THE SOFTWARE IS PROVIDED "AS IS", WITHOUT WARRANTY OF ANY KIND,
# EXPRESS OR IMPLIED, INCLUDING BUT NOT LIMITED TO THE WARRANTIES OF
# MERCHANTABILITY, FITNESS FOR A PARTICULAR PURPOSE AND
# NONINFRINGEMENT. IN NO EVENT SHALL THE AUTHORS OR COPYRIGHT HOLDERS BE
# LIABLE FOR ANY CLAIM, DAMAGES OR OTHER LIABILITY, WHETHER IN AN ACTION
# OF CONTRACT, TORT OR OTHERWISE, ARISING FROM, OUT OF OR IN CONNECTION
# WITH THE SOFTWARE OR THE USE OR OTHER DEALINGS IN THE SOFTWARE.

# This is the config module, where game configuration settings are stored.
# This includes both simple settings (like the screen dimensions) and
# methods that perform standard tasks, like the say and menu methods.

from __future__ import division, absolute_import, with_statement, print_function, unicode_literals
from renpy.compat import PY2, basestring, bchr, bord, chr, open, pystr, range, round, str, tobytes, unicode # *

from typing import Optional, List


import collections
import os
import renpy

# Can we add more config variables?
locked = False

# Contains help for config variables.
help = [ ] # @ReservedAssignment

# The title of the game window.
window_title = None

# An image file containing the window icon image.
window_icon = None

# The same, but only used on MS windows.
windows_icon = None

# The width and height of the drawable area of the screen.
screen_width = 800
screen_height = 600

# Should sound be enabled?
sound = True

# Turns recoverable errors into fatal ones, so that the user can know
# about and fix them.
debug = False

# Ditto, but for sound operations
debug_sound = None

# Is rollback enabled? (This only controls if the user-invoked
# rollback command does anything)
rollback_enabled = True

# If the rollback is longer than this, we may trim it.
rollback_length = 128

# If set to True, clicking while in rollback will keep the roll forward
# buffer if the data has not changed.
keep_rollback_data = False

# If set to true, menus in fixed rollback will not have clickable
# options and a click anywhere or mouse wheel will roll forward.
fix_rollback_without_choice = False

# The maximum number of steps the user can rollback the game,
# interactively.
hard_rollback_limit = 100

# A list of functions returning lists of displayables that will be
# added to the end of the display list.
overlay_functions = [ ]

# A list of Displayables that should always be added to the start
# of the scene list. (Mostly used for keymaps and the like.)
underlay = [ ]

# True to enable profiling.
profile = False

# The directory save files will be saved to.
savedir = None

# The number of screens worth of images that are allowed to
# live in the image cache at once.
image_cache_size = None

# The size of the image cache, in megabytes.
image_cache_size_mb = 300

# The number of statements we will analyze when doing predictive
# loading. Please note that this is a total number of statements in a
# BFS along all paths, rather than the depth along any particular
# path. The current node is counted in this number.
predict_statements = 32

# Causes the contents of the image cache to be printed to stdout when
# it changes.
debug_image_cache = ("RENPY_DEBUG_IMAGE_CACHE" in os.environ)

# Should we allow skipping at all?
allow_skipping = True

# Should we allow fast skipping?
fast_skipping = False

# Are we currently skipping? If so, how fast?
# May be "slow", "fast", or None.
skipping = None

# The delay while we are skipping say statements.
skip_delay = 5

# basic: Archive files that are searched for images.
archives = [ ]

# Searchpath.
searchpath = [ ]

# If True, we will only try loading from archives.
# Only useful for debugging Ren'Py, don't document.
force_archives = False

# Used to control the software mouse cursor.
mouse = None

# The default sound playback sample rate.
sound_sample_rate = 48000

# The amount of time music is faded out between tracks.
fade_music = 0.0

# Should the at list be sticky?
sticky_positions = False

# A list of all of the layers that we know about.
layers = [ 'master', 'transient', 'screens', 'overlay' ]

# A list of layers that should be cleared when we replace
# transients.
transient_layers = [ 'transient' ]

# A list of layers that should be cleared when we recompute
# overlays.
overlay_layers = [ 'overlay' ]

# A list of layers that should be cleared when we enter a
# new context.
context_clear_layers = [ 'screens' ]

# A list of layers that are displayed atop all other layers, and do
# not participate in transitions.
top_layers = [ ]

# True if we want to show overlays during wait statements, or
# false otherwise.
overlay_during_with = True

# True if we want to allow the fast dissolve.
enable_fast_dissolve = True

# When using the keyboard to navigate, how much we penalize
# distance out of the preferred direction.
focus_crossrange_penalty = 1024

# If True, then we force all loading to occur before transitions
# start.
load_before_transition = True

# The keymap that is used to change keypresses and mouse events.
keymap = { }

# The default keymap, used when a binding isn't found in keymap.
default_keymap = { }

# Should we try to support joysticks?
joystick = True

# A list of functions that are called when an interaction is
# started or restarted.
interact_callbacks = [ ]

# A list of functions that are called when an interaction is started.
start_interact_callbacks = [ ]

# A list of functions that are called when a say statement
# is sustained.
say_sustain_callbacks = [ ]

# A function that is called to see if say should allow
# itself to be dismissed.
say_allow_dismiss = None

# A function that is called to tokenize text.
text_tokenizer = None

# The number of characters per AFM time period.
afm_characters = 250

# The number of bonus characters to add to a string for afm.
afm_bonus = 25

# A function that must return True for afm mode to forward.
afm_callback = None

# The amount of time we delay before making an automatic
# choice from a menu. This can be used for making a demo version of a
# game. It should be set to None in a deployed game.
auto_choice_delay = None

# A map from font, bold, italic to font, bold, italic. This is used
# to replace (say) the italic version of a regular font with the regular
# version of an italic font.
font_replacement_map = { }

# A callback that is called when a with statement (but not
# the with clause of a say or menu statement) executes. If not None,
# it's called with a two arguments, the transition supplied to the
# with clause and the transition it is paired with. The latter is
# None except in the case of the implicit None transition produced
# by inline with statements.
with_callback = None

# The framerate limit, in frames per second.
framerate = 100

# The number of frames that Ren'Py has shown.
frames = 0

# NOT USED: A text editor that is launched at the location of the current
# statement.
editor = None # os.environ.get('RENPY_EDITOR', None)

# NOT USED: Text editor, with arguments to reload or clobber the file - used,
# for example, to display traceback.txt.
editor_transient = None # os.environ.get('RENPY_EDITOR_TRANSIENT', editor)

# NOT USED: The separator used between files in the text editor.
editor_file_separator = None # os.environ.get('RENPY_EDITOR_FILE_SEPARATOR', '" "')

# Enable developer mode?
developer = False # Changed to True or False in the init code.

# The value of developer requested by the creator (True, False, or "auto")
original_developer = False

# The default value of developer that's used when it's set to auto.
default_developer = False

# A logfile that logging messages are sent to.
log = None

# Lint hooks.
lint_hooks = [ ]

# Hyperlink styler.
hyperlink_styler = None

# Hyperlink callback.
hyperlink_callback = None

# Hyperlink focus.
hyperlink_focus = None

# Should SFonts be recolored? internal.
recolor_sfonts = True

# Function that is called to layout text.
text_layout = None

# A callback that is called 20 times a second.
periodic_callback = None
periodic_callbacks = [ ]

# Should we check that all style properties are in style_properties? (Internal)
check_properties = True

# If True, then we implicily do a with None after every interaction.
implicit_with_none = True

# A map from a layer to (x, y, w, h) tuples that the layer is clipped to.
layer_clipping = { }

# Should we disable the fullscreen optimization?
disable_fullscreen_opt = False

# Should we reject midi files?
reject_midi = True

# Default character callback.
character_callback = None

# Character callback list.
all_character_callbacks = [ ]

# Should autsave be enabled?
has_autosave = True

# The number of autosave slots we have.
autosave_slots = 10

# How often do we autosave. (Number of interactions, sort of.)
autosave_frequency = int(os.environ.get("RENPY_AUTOSAVE_FREQUENCY", "200"))

# The callback that is used by the scene statement.
scene = None

# The callback that is used by the show statement.
show = None

# The callback that is used by the hide statement.
hide = None

# Python 2.x only: Should we use cPickle or pickle for load/save?
use_cpickle = True

# The function to call as the inspector.
inspector = None

# Should we reject backslashes in filenames?
reject_backslash = True

# Hide the mouse.
mouse_hide_time = 30

# Called when we can't load an image.
missing_image_callback = None

# Called to filter text in the say and menu statements.
say_menu_text_filter = None

# Used to replace one label with another.
label_overrides = { }

# Called to get the extra_info for an auto_save.
auto_save_extra_info = None

# The directory (underneath ~/RenPy, ~/Library/RenPy, or ~/.renpy) where the
# game-specific data is saved.
save_directory = None # type: str

# These are used to deal with the case where a picture is missing.
missing_scene = None
missing_show = None
missing_hide = None

# This is called when control is transferred to a label.
label_callback = None

# A function that is called when the window needs to be shown.
empty_window = None

# A list of functions that are called when the window is shown.
window_overlay_functions = [ ]

# Do we support right-to-left languages?
rtl = False

# A callback for file opening.
file_open_callback = None

# The size of screenshot thumbnails. (Redefined in common/)
thumbnail_width = 256
thumbnail_height = 144

# The end game transition.
end_game_transition = None

# The default transform.
default_transform = None

# Should we use the child position?
transform_uses_child_position = True

# The action to use when it's time to quit.
quit_action = None

# If not None, a rectangle giving the area of the screen to crop the
# screenshots to.
screenshot_crop = None

# Various directories.
gamedir = ""
basedir = ""
renpy_base = ""
commondir = None  # type: Optional[str]
logdir = None  # type: Optional[str] # Where log and error files go.

# Should we enable OpenGL mode?
gl_enable = True

# A list of callbacks that are called by renpy.mode.
mode_callbacks = [ ]

# Should MoveTransition take offsets into account?
movetransition_respects_offsets = True

# Do we care about the pos and anchor attributes of an ImageReference's
# style?
imagereference_respects_position = False

# Do we want to try to pretend to be android?
simulate_android = False

# Do we want to enable imagemap caching?
imagemap_cache = True

# Callbacks that are called in order to predict images.
predict_callbacks = [ ]

# Callbacks that are called on expensive idle_frame one per tick
# to predict screens or other hard stuff.
expensive_predict_callbacks = [ ]

# Should screens be predicted?
predict_screens = True

# Should we use the new choice screen format?
choice_screen_chosen = True

# Should the narrator speak menu labels?
narrator_menu = True

# A list of screen variants to use.
variants = [ None ] # type: List

# A function from (auto_parameter, variant) -> displayable.
imagemap_auto_function = None

# Should we keep the running transform when we merely change the image?
keep_running_transform = True

# Should we use image attributes?
image_attributes = True

# Should we use the new version of the character image argument?
new_character_image_argument = True

# A transition that is performed when a say statement has an image attribute
# corresponding to a shown image.
say_attribute_transition = None

# The layer the say_attribute_transition runs on.
say_attribute_transition_layer = None

# What is the name and version of this game?
name = ""
version = ""

# Should we log?
log_enable = True

# Should we log text overflows?
debug_text_overflow = False

# Should underfull grids raise an exception?
allow_underfull_grids = False

# Should we save the window size in the preferences?
save_physical_size = True

# Do we use new text substitutions?
new_substitutions = True

# Do we use old text substitutions?
old_substitutions = True

# The graphics renderer we use. (Ren'Py sets this.)
renderer = "auto"

# The translator to use, if any. (Not used anymore.)
translator = None

# Should we use the old, broken line spacing code?
broken_line_spacing = False

# A list of callbacks that are called after each non-init-phase python
# block.
python_callbacks = [ ]

# If true, we dump information about a save upon save.
save_dump = False

# Can we resize a gl window?
gl_resize = True

# Called when we change the translation.
change_language_callbacks = [ ]

# The translation directory.
tl_directory = "tl"

# Key repeat timings. A tuple giving the initial delay and the delay between
# repeats, in seconds.
key_repeat = (.3, .03)

# A callback that is called with the character's voice_tag.
voice_tag_callback = None

# A list of callbacks that can be used to add JSON to save files.
save_json_callbacks = [ ]

# The duration of a longpress, in seconds.
longpress_duration = .5

# The radius the longpress has to remain within, in pixels.
longpress_radius = 15

# How long we vibrate the device upon a longpress.
longpress_vibrate = .1

# A list of callbacks that are called before each statement, with the name
# of the statement.
statement_callbacks = [ ]

# A list of file extensions that are blacklisted by autoreload.
autoreload_blacklist = [ ".rpyc", ".rpymc", ".rpyb", ".pyc", ".pyo" ]

# A list of python modules that should be reloaded when appropriate.
reload_modules = [ ]

# The layer dialogue is shown on.
say_layer = "screens"

# The layer the choice screen is shown on.
choice_layer = "screens"

# If true, we will not use the .report_traceback method to produced
# prettier tracebacks.
raw_tracebacks = ("RENPY_RAW_TRACEBACKS" in os.environ)

# A function to process texts which should be spoken
tts_function = None

# Channels that stop voice playback.
tts_voice_channels = [ "voice" ]

# The number of copies of each screen to keep in the screen cache.
screen_cache_size = 4

# A callback that adjusts the physical size of the screen.
adjust_view_size = None

# True if we should autosave when a choice occurs.
autosave_on_choice = True

# True if we should autosave when the player has input something.
autosave_on_input = True

# A list of channels we should emphasize the audio on.
emphasize_audio_channels = [ 'voice' ]

# What we should lower the volume of non-emphasized channels to.
emphasize_audio_volume = 0.8

# How long we should take to raise and lower the volume when emphasizing
# audio.
emphasize_audio_time = 0.5

# Should we transition screens, or always use their new states.
transition_screens = True

# A function that given the current statement identifier, returns a list
# of statement identifiers that should be predicted.
predict_statements_callback = None

# Should we use hardware video on platforms that support it?
hw_video = False

# A function to use to dispatch gestures.
dispatch_gesture = None

# The table mapping gestures to events used by the default function.
gestures = {
    "n_s_w_e_w_e" : "progress_screen",
    }

# Sizes of gesture components and strokes, as a fraction of screen_width.
gesture_component_size = .05
gesture_stroke_size = .2

# Should we log to stdout rather than files?
log_to_stdout = bool(int(os.environ.get("RENPY_LOG_TO_STDOUT", "0")))

# new-style custom text tags.
custom_text_tags = { }

# Same, but for ones that are empty.
self_closing_custom_text_tags = { }

# A function that given the text from a TEXT token, returns a replacement text.
replace_text = None

# A function that is called when a label is missing.
missing_label_callback = None

# Should show preserve zorder when not explicitly set?
preserve_zorder = True

# The set of names to ignore.
lint_ignore_replaces = [ 'help', 'quit', "_confirm_quit" ]

# How long should the presplash be kept up for?
minimum_presplash_time = 0.0

# Should Ren'Py use nearest-neighbor filtering by default.
nearest_neighbor = False

# Should Ren'Py use the drawable resolution at all? (For RTT, Text, etc?)
use_drawable_resolution = bool(int(os.environ.get("RENPY_USE_DRAWABLE_RESOLUTION", "1")))

# Should text layout occur at drawable resolution?
drawable_resolution_text = bool(int(os.environ.get("RENPY_DRAWABLE_RESOLUTION_TEXT", "1")))

# Should we fill the virtual-resolution text box?
draw_virtual_text_box = bool(int(os.environ.get("RENPY_DRAW_VIRTUAL_TEXT_BOX", "0")))

# Bindings of gamepad buttons.
pad_bindings = { }

# A list of pygame events that should be enabled in addition to the standard
# events.
pygame_events = [ ]

# A function that is used to map a gamepad event into a list of Ren'Py
# events.
map_pad_event = None

# This is called when a replay finishes.
after_replay_callback = None

# Should Ren'Py wrap shown transforms in an ImageReference?
wrap_shown_transforms = True

# A list of prefixes Ren'Py will search for assets.
search_prefixes = [ "", "images/" ]

# Should Ren'Py clear the database of code lines?
clear_lines = True

# Special namespaces for define and default.
special_namespaces = { }

# Should Ren'Py log lines?
line_log = False

# Should Ren'Py process dynamic images?
dynamic_images = True

# Should Ren'Py save when the mobile app may terminate?
save_on_mobile_background = True

# Should Ren'Py quit on mobile background?
quit_on_mobile_background = False

# Should Ren'Py pass the raw joystick (not controller) events.?
pass_joystick_events = False

# A list of screens that should be shown when the overlay is enabled.
overlay_screens = [ ]

# A list of screens that should always be shown.
always_shown_screens = [ ]

# A map from tag to the default layer that tag should be displayed on.
tag_layer = { }

# The default layer for tags not in in tag_layer.
default_tag_layer = 'master'

# A map from tag to the default transform that's used for that tag.
tag_transform = { }

# A map from the tag to the default zorder that's used for that tag.
tag_zorder = { }

# The width of lines logged with renpy.log.
log_width = 78

# The size of the rollback side, as a fraction of the screen.
rollback_side_size = .2

# If dpi_scale is less than this, make it 1.0.
de_minimus_dpi_scale = 1.0

# Not used.
windows_dpi_scale_head = 1.0

# Should rollback_side be enabled?
enable_rollback_side = True

# The default contents of the replay scope.
replay_scope = { "_game_menu_screen" : "preferences" }

# The mixer to use for auto-defined movie channels.
movie_mixer = "music"

# Auto audio channels. A map from base name to:
# * mixer
# * file prefix
# * file suffix
auto_channels = { "audio" : ("sfx", "", "") }

# The channel used by renpy.play.
play_channel = "audio"

# An image attribute that is added when the character is speaking, and
# removed when the character is not.
speaking_attribute = None

# How many elements need to be in a list before we compress it for rollback.
list_compression_length = 25

# How many elements of history are kept. None to disable history.
history_length = None

# History callbacks that annotate additional information onto the History
# object.
history_callbacks = [ ]

# Should we use the new order for translate blocks?
new_translate_order = True

# Should we defer style execution until translate block time?
defer_styles = False

# A list of stores that should be cleaned on translate.
translate_clean_stores = [ ]

# A list of additional script files that should be translated.
translate_files = [ ]

# A list of files for which ##<space> comment sequences should also be
# translated.
translate_comments = [ ]

# Should we trying detect user locale on first launch?
enable_language_autodetect = False

# A function from (locale, region) -> existing language.
locale_to_language_function = None

# Should we pass the full argument list to the say screen?
old_say_args = False

# The text-to-speech voice.
tts_voice = None

# The maximum size of xfit, yfit, first_fit, etc.
max_fit_size = 8192

# Should the window max size be enforced?
enforce_window_max_size = True

# The max priority to translate to.
translate_launcher = False

# A map from language to a list of callbacks that are used to help set it
# up.
language_callbacks = collections.defaultdict(list)

# A function that is called to init system styles.
init_system_styles = None

# Callbacks that are called just before rebuilding styles.
build_styles_callbacks = [ ]

# Should movie displayables be given their own channels?
auto_movie_channel = True

# Should we ignore duplicate labels?
ignore_duplicate_labels = False

# A list of callbacks when creating a line log entry.
line_log_callbacks = [ ]

# A list of screens for which screen profiling should be enabled.
profile_screens = [ ]

# Should Ren'Py search for system fonts.
allow_sysfonts = False

# Should Ren'Py tightly loop during fadeouts? (That is, not stop the fadeout
# if it reaches the end of a trac.)
tight_loop_default = True

# Should Ren'Py apply style_prefix to viewport scrollbar styles?
prefix_viewport_scrollbar_styles = True

# These functions are called to determine if Ren'Py needs to redraw the screen.
needs_redraw_callbacks = [ ]

# Should a hyperlink inherit the size of the text its in?
hyperlink_inherit_size = True

# A list of callbacks that are called when a line is printed to stdout or
# stderr.
stdout_callbacks = [ ]
stderr_callbacks = [ ]

# Should ATL automatically cause polar motion when angle changes.
automatic_polar_motion = True

# Functions that are called to generate lint stats.
lint_stats_callbacks = [ ]

# Should we apply position properties to the side of a viewport?
position_viewport_side = True

# Things that be given properties via Character.
character_id_prefixes = [ ]

# Should {nw} wait for voice.
nw_voice = True

# If not None, a function that's used to process say arguments.
say_arguments_callback = None

# Should we show an atl interpolation for one frame?
atl_one_frame = True

# Should function statements in ATL block fast-forward?
atl_function_always_blocks = False

# Should we keep the show layer state?
keep_show_layer_state = True

# A list of callbacks that are called when fast skipping happens.
fast_skipping_callbacks = [ ]

# Should the audio periodic callback run in its own thread.
audio_periodic_thread = True
if renpy.emscripten:
    audio_periodic_thread = False

# A list of fonts to preload on Ren'Py startup.
preload_fonts = [ ]

# Should Ren'Py process multiple ATL events in a single update?
atl_multiple_events = True

# A callback that's called when checking to see if a file is loadable.
loadable_callback = None

# How many frames should be drawn fast each time the screen needs to be
# updated?
fast_redraw_frames = 4

# The color passed to glClearColor when clearing the screen.
gl_clear_color = "#000"

# Screens that are updated once per frame rather than once per interaction.
per_frame_screens = [ ]

# How long we store performance data for.
performance_window = 5.0

# How long does a frame have to take (to the event) to trigger profiling.
profile_time = 1.0 / 50.0

# What event do we check to see if the profile needs to be printed?
profile_to_event = "flip"

# Should we instantly zap transient displayables, or properly hide them?
fast_unhandled_event = True

# Should a fast path be used when displaying empty windows.
fast_empty_window = True

# Should all nodes participate in rollback?
all_nodes_rollback = False

# Should Ren'Py manage GC itself?
manage_gc = True

# Default thresholds that apply to garbage collection.
gc_thresholds = (25000, 10, 10)

# The threshold for a level 0 gc when we have the time.
idle_gc_count = 2500

# Should we print unreachable.
gc_print_unreachable = "RENPY_GC_PRINT_UNREACHABLE" in os.environ

# The first frame that we consider to be "idle", so we can do gc and
# prediction.
idle_frame = 4

# Does taking the transform state go through image reference targets?
take_state_from_target = False

# Does ui.viewport set the child_size if not set?
scrollbar_child_size = True

# Should surfaces be cached?
cache_surfaces = False

# Should we optimize textures by taking the bounding rect?
optimize_texture_bounds = True

# Should we predict everything in a ConditionSwitch?
conditionswitch_predict_all = False

# Transform events to deliver each time one happens.
repeat_transform_events = [ "show", "replace", "update" ]

# How many statements should we warp through?
warp_limit = 1000

# Should dissolve statments force the use of alpha.
dissolve_force_alpha = True

# A map from a displayable prefix to a function that returns a displayable
# corresponding to the argument.
displayable_prefix = { }

# Should we re-play a movie when it's shown again.
replay_movie_sprites = True

# A callback that is called when entering a new context.
context_callback = None

# Should we reject . and .. in filenames?
reject_relative = True

# The prefix to use on the side image.
side_image_prefix_tag = 'side'

# Do the say attributes of a hidden side image use the side image tag?
say_attributes_use_side_image = True

# Does the menu statement show a window by itself, when there is no caption?
menu_showed_window = False

# Should the menu statement produce actions instead of values?
menu_actions = True

# Should disabled menu items be included?
menu_include_disabled = False

# Should we report extraneous attributes?
report_extraneous_attributes = True

# Should we play non-loooped music when skipping?
skip_sounds = False

# Should we lint screens without parameters?
lint_screens_without_parameters = True

# If not None, a function that's used to process and modify menu arguments.
menu_arguments_callback = None

# Should Ren'PY automatically clear the screenshot?
auto_clear_screenshot = True

# Should Ren'Py allow duplicate labels.
allow_duplicate_labels = False

# A map of font transform name to font transform function.
font_transforms = { }

# A scaling factor that is applied to a truetype font.
ftfont_scale = { }

# This is used to scale the ascent and descent of a font.
ftfont_vertical_extent_scale = { }

# The default shader.
default_shader = "renpy.geometry"

# If True, the volume of a channel is shown when it is mute.
preserve_volume_when_muted = False


def say_attribute_transition_callback(*args):
    """
    :args: (tag, attrs, mode)

    Returns the say attribute transition to use, and the layer the transition
    should be applied to (with None being a valid layer.

    Attrs is the list of tags/attributes of the incoming image.

    Mode is one of "permanent", "temporary", or "restore".
    """

    return renpy.config.say_attribute_transition, renpy.config.say_attribute_transition_layer


# Should say_attribute_transition_callback take attrs?
say_attribute_transition_callback_attrs = True

# The function used by renpy.notify
notify = None

# Should Ren'Py support a SL2 keyword after a Python statement?
keyword_after_python = False

# A label Ren'Py should jump to if a load fails.
load_failed_label = None

# If true, Ren'Py distributes mono to both stereo channels. If false,
# it splits it 50/50.
equal_mono = True

# If True, renpy.input will always return the default.
disable_input = False

# If True, the order of substrings in the Side positions will
# also determine the order of their render.
keep_side_render_order = True

# Should this game enable and require gl2?
gl2 = True

# Does this game use the depth buffer? If so, how many bits of depth should
# it use?
depth_size = 24

# A list of screens to remove when the context is copied.
context_copy_remove_screens = [ "notify" ]

# An exception handling callback.
exception_handler = None

# A label that is jumped to if return fails.
return_not_found_label = None

# A list of (regex, autoreload function) tuples.
autoreload_functions = [ ]

# A list of voice mixers (that should not be dropped when self voicing is
# enabled).
voice_mixers = [ "voice" ]

# Should the text alignment pattern be drawn?
debug_text_alignment = False

# Init blocks taking longer than this amount of time to run are
# reported to log.txt.
profile_init = 0.25

# Should live2d interpolate movements?
live2d_interpolate = False

# A list of text tags with contents that should be filtered by the TTS system.
tts_filter_tags = [ "noalt", "rt", "art" ]

# A function that merges uniforms together. This is a map from uniform name
# to a function that takes the two values and merges them.
merge_uniforms = { }

# Does the side image required an attribute to be defined?
side_image_requires_attributes = True

# What is the max mipmap level?
max_mipmap_level = 1000

# Should we show the touch keyboard outside of emscripten/touch.
touch_keyboard = os.environ.get("RENPY_TOUCH_KEYBOARD", False)

# The size of the framebuffer Ren'Py creates, which doubles as the
# largest texture size.
fbo_size = (4096, 4096)

# Names to ignore the redefinition of.
lint_ignore_redefine = [ "gui.about" ]

# A list of functions that are called when Ren'Py terminates.
quit_callbacks = [ ]

# The steam_appid, if known. This needs to be set here since it is loaded
# very early.
steam_appid = None

# How long between when the controller is pressed and the first repeat?
controller_first_repeat = .25

# How long between repeats?
controller_repeat = .05

# The states that repeat.
controller_repeat_states = { "pos", "neg", "press" }

# If True, the side image will only be shown if an image with the same tag
# is not shown.
side_image_only_not_showing = False

# How much should the texture bounds be expanded by? This allows the mipmaps
# to properly include
expand_texture_bounds = 8

# Should time events be modal?
modal_timeevent = False

# This exists for debugging Ren'Py.
gl_set_attributes = None

# The blacklist of controllers with known problems.
controller_blocklist = [
    "030000007e0500000920", # Nintendo Pro Controller (needs init to work.)
]

# Should dissolve transitions be mipmapped by default?
mipmap_dissolves = False

# Should movies be mipmapped by default?
mipmap_movies = False

# Should text be mipmapped by default?
mipmap_text = False

# Should the screensaver be allowed?
allow_screensaver = True

# The amount of time to spend fading in and out music when the context changes.
context_fadein_music = 0
context_fadeout_music = 0

# Shout it be possible to dismiss blocking transitions that are not part of
# a with statement?
dismiss_blocking_transitions = True

# Should GL extensions be logged to log.txt
log_gl_extensions = False

# Should GL shaders be logged to log.txt
log_gl_shaders = False

# OpenGL Blend Funcs
gl_blend_func = { }

# Should we pause immediately after a rollback?
pause_after_rollback = False

# The default perspective.
perspective = (100.0, 1000.0, 100000.0)

# Does the scene clear the layer at list?
scene_clears_layer_at_list = True

# The mouse displayable, if any. Can be a displayable, or a callable that
# return a displayable.
mouse_displayable = None

# The default bias for the GL level of detail.
gl_lod_bias = -.5

# A dictionary from a tag (or None) to a function that adjusts the attributes
# of that tag.
adjust_attributes = { }

# A dictionary from a tag to a function that produces default attributes
# for that tag.
default_attribute_callbacks = { }

# The compatibility mode for who/what substitutions.
# 0: ver < 7.4
# 1: 7.4 <= ver <= 7.4.4
# 2: ver >= 7.4.5
who_what_sub_compat = 2

# Compat for {,x,y}minimum when applied to side.
compat_viewport_minimum = False

# Should webaudio be used on the web platform?
webaudio = True

# A list of audio types that are required to fully enable webaudio.
webaudio_required_types = [ "audio/ogg", "audio/mp3" ]

# If not None, a callback that can be used to alter audio filenames.
audio_filename_callback = None

# Should minimums be adjusted when x/yminimum and x/ymaximum are both floats?
adjust_minimums = True

# Should ATL start on show?
atl_start_on_show = True

# Should the default input caret blink ?
input_caret_blink = 1.

# The channel movies with play defined play on.
single_movie_channel = None

# Should Ren'Py raise exceptions when finding an image?
raise_image_exceptions = True

# Should the size transform property only accept numbers of pixels ?
relative_transform_size = True

# Should tts of layers be from front to back?
tts_front_to_back = False

# Should live2d loading be logged to log.txt
log_live2d_loading = False

# Should Ren'Py debug prediction?
debug_prediction = False

# Should mouse events that cause a window to gain focus be passed through.
mouse_focus_clickthrough = False

# Should the current displayable always run its unfocus handler, even when
# focus is taken away by default.
always_unfocus = True

# A list of callbacks that are called when the game exits.
at_exit_callbacks = [ ]

# Should character statistics be included in the lint report
# when config.developer is true?
lint_character_statistics = True

# Should vpgrids be allowed to raise under/overfull errors ?
allow_unfull_vpgrids = False

# Should vbox and hbox skip non-visible children?
box_skip = True

# What should be the default value of the crop_relative tpref ?
crop_relative_default = True

# A list of functions that are called when a character is called with
# interact=False
nointeract_callbacks = [ ]

# Should the full size of the screen be offered to a LayeredImage?
layeredimage_offer_screen = True

# The default for rolling forward in call screen.
call_screen_roll_forward = False

# A function that's called with ("", interact=False) when no window is
# displayed during a choice menu.
choice_empty_window = None

# The encoding that's used by renpy.open_file by default. False
# means to use binary mode.
open_file_encoding = os.environ.get("RENPY_OPEN_FILE_ENCODING", False)

# A callback that can modify the gl2 window flags.
gl2_modify_window_flags = None

# Should the skip key (ctrl) function during text?
skip_during_text = False

# An alternate path to use when uneliding. (Mostly used by the launcher to enable
# the style inspector.)
alternate_unelide_path = None

<<<<<<< HEAD
# The range, in decibels, of the volume mixers.
volume_db_range = 60

=======
# Should modal block pause?
modal_blocks_pause = True
>>>>>>> 71279094

del os
del collections


def init():
    import renpy

    global scene
    scene = renpy.exports.scene

    global show
    show = renpy.exports.show

    global hide
    hide = renpy.exports.hide

    global tts_function
    tts_function = renpy.display.tts.default_tts_function

    global notify
    notify = renpy.exports.display_notify

    global autoreload_functions
    autoreload_functions = [
        (r'\.(png|jpg|jpeg|webp|gif|tif|tiff|bmp)$', renpy.exports.flush_cache_file),
        (r'\.(mp2|mp3|ogg|opus|wav)$', renpy.audio.audio.autoreload),
        ]

    from renpy.uguu import GL_FUNC_ADD, GL_ONE, GL_ONE_MINUS_SRC_ALPHA, GL_ZERO, GL_DST_COLOR, GL_MIN, GL_MAX # type: ignore

    gl_blend_func["normal"] = (GL_FUNC_ADD, GL_ONE, GL_ONE_MINUS_SRC_ALPHA, GL_FUNC_ADD, GL_ONE, GL_ONE_MINUS_SRC_ALPHA)
    gl_blend_func["add"] = (GL_FUNC_ADD, GL_ONE, GL_ONE, GL_FUNC_ADD, GL_ZERO, GL_ONE)
    gl_blend_func["multiply"] = (GL_FUNC_ADD, GL_DST_COLOR, GL_ONE_MINUS_SRC_ALPHA, GL_FUNC_ADD, GL_ZERO, GL_ONE)
    gl_blend_func["min"] = (GL_MIN, GL_ONE, GL_ONE, GL_MIN, GL_ONE, GL_ONE)
    gl_blend_func["max"] = (GL_MAX, GL_ONE, GL_ONE, GL_MAX, GL_ONE, GL_ONE)<|MERGE_RESOLUTION|>--- conflicted
+++ resolved
@@ -1264,14 +1264,11 @@
 # the style inspector.)
 alternate_unelide_path = None
 
-<<<<<<< HEAD
+# Should modal block pause?
+modal_blocks_pause = True
+
 # The range, in decibels, of the volume mixers.
 volume_db_range = 60
-
-=======
-# Should modal block pause?
-modal_blocks_pause = True
->>>>>>> 71279094
 
 del os
 del collections
