--- conflicted
+++ resolved
@@ -33,6 +33,7 @@
 import threading
 import fnmatch
 import os
+
 if PY2:
     from urllib import urlencode as _urlencode
 else:
@@ -4882,18 +4883,7 @@
         raise FetchError("result must be one of 'bytes', 'text', or 'json'.")
 
     if params is not None:
-<<<<<<< HEAD
         url += "?" + _urlencode(params)
-=======
-        if PY2:
-            import urllib
-            url += "?" + urllib.urlencode(params)
-        else:
-            import urllib.parse
-            url += "?" + urllib.parse.urlencode(params)
-
-    print(url)
->>>>>>> 40a88698
 
     if method is None:
         if data is not None or json is not None:
