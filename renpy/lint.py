# Copyright 2004-2024 Tom Rothamel <pytom@bishoujo.us>
#
# Permission is hereby granted, free of charge, to any person
# obtaining a copy of this software and associated documentation files
# (the "Software"), to deal in the Software without restriction,
# including without limitation the rights to use, copy, modify, merge,
# publish, distribute, sublicense, and/or sell copies of the Software,
# and to permit persons to whom the Software is furnished to do so,
# subject to the following conditions:
#
# The above copyright notice and this permission notice shall be
# included in all copies or substantial portions of the Software.
#
# THE SOFTWARE IS PROVIDED "AS IS", WITHOUT WARRANTY OF ANY KIND,
# EXPRESS OR IMPLIED, INCLUDING BUT NOT LIMITED TO THE WARRANTIES OF
# MERCHANTABILITY, FITNESS FOR A PARTICULAR PURPOSE AND
# NONINFRINGEMENT. IN NO EVENT SHALL THE AUTHORS OR COPYRIGHT HOLDERS BE
# LIABLE FOR ANY CLAIM, DAMAGES OR OTHER LIABILITY, WHETHER IN AN ACTION
# OF CONTRACT, TORT OR OTHERWISE, ARISING FROM, OUT OF OR IN CONNECTION
# WITH THE SOFTWARE OR THE USE OR OTHER DEALINGS IN THE SOFTWARE.

from __future__ import division, absolute_import, with_statement, print_function, unicode_literals
from renpy.compat import PY2, basestring, bchr, bord, chr, open, pystr, range, round, str, tobytes, unicode # *
from typing import Any

import codecs
import time
import re
import sys
import collections
import textwrap
import builtins

import renpy

python_builtins = set(dir(builtins))
renpy_builtins = set()

image_prefixes = None

# Things to check in lint.
#
# Image files exist, and are of the right case.
# Jump/Call targets defined.
# Say whos can evaluate.
# Call followed by say.
# Show/Scene valid.
# At valid.
# With valid.
# Hide maybe valid.
# Expressions can compile.

# The node the report will be about:
report_node = None

# Collect define/default statements to check for duplication
all_define_statments = {}
all_default_statements = {}

# True if at east one error was reported, false otherwise.
error_reported = False

# Reports a message to the user.


def report(msg, *args):
    if report_node:
        out = u"%s:%d " % (renpy.lexer.unicode_filename(report_node.filename), report_node.linenumber)
    else:
        out = ""

    out += msg % args
    print("")
    print(out)

    global error_reported
    error_reported = True


added = { }

# Reports additional information about a message, the first time it
# occurs.


def add(msg, *args):
    if not msg in added:
        added[msg] = True
        msg = str(msg) % args
        print(msg)


def problem_listing(header, problems):
    """
    Prints out a list of problems, organized by file, in a terse list.
    """

    if not problems:
        return

    problems.sort()

    print()
    print()
    print(header)

    by_file = collections.defaultdict(list)

    for filename, line, message in problems:
        by_file[filename].append((line, message))

    for filename, file_problems in sorted(by_file.items()):
        print()
        print("{}:".format(filename))

        if args.all_problems:

            for line, message in file_problems[:4]:
                print("    * line {:>5d} {}".format(line, message))

            if len(file_problems) > 4:
                print("    * and {} more.".format(len(file_problems) - 4))

        else:
            for line, message in file_problems:
                print("    * line {:>5d} {}".format(line, message))


# Tries to evaluate an expression, announcing an error if it fails.
def try_eval(where, expr, additional=None):
    """
    :doc: lint

    Tries to evaluate an expression, and writes an error to lint.txt if
    it fails.

    `where`
        A string giving the location the expression is found. Used to
        generate an error message of the form "Could not evaluate `expr`
        in `where`."

    `expr`
        The expression to try evaluating.

    `additional`
        If given, an additional line of information that is addded to the
        error message.
    """

    # Make sure the expression compiles.
    try_compile(where, expr)

    # Simply look up the first component of the python expression, and
    # see if it exists in the store.
    m = re.match(r'\s*([a-zA-Z_]\w*)', expr)

    if not m:
        return

    if hasattr(renpy.store, m.group(1)):
        return

    if m.group(1) in __builtins__:
        return

    report("Could not evaluate '%s', in %s.", expr, where)
    if additional:
        add(additional)

# Returns True of the expression can be compiled as python, False
# otherwise.


def try_compile(where, expr, additional=None):
    """
    :doc: lint

    Tries to compile an expression, and writes an error to lint.txt if
    it fails.

    `where`
        A string giving the location the expression is found. Used to
        generate an error message of the form "Could not evaluate `expr`
        in `where`."

    `expr`
        The expression to try compiling.

    `additional`
        If given, an additional line of information that is addded to the
        error message.
    """

    try:
        renpy.python.py_compile_eval_bytecode(expr)
    except Exception:
        report("'%s' could not be compiled as a python expression, %s.", expr, where)
        if additional:
            add(additional)


# The sets of names + attributes that we know are valid.
imprecise_cache = set()


def image_exists_imprecise(name):
    """
    Returns true if the image is a plausible image that can be used in a show
    statement. This returns true if at least one image exists with the same
    tag and containing all of the attributes (and none of the removed attributes).
    """

    if name in imprecise_cache:
        return True

    nametag = name[0]

    required = set()
    banned = set()

    for i in name[1:]:
        if i[0] == "-":
            banned.add(i[1:])
        else:
            required.add(i)

    for im, d in renpy.display.image.images.items():

        if im[0] != nametag:
            continue

        attrs = set(im[1:])

        if [ i for i in banned if i in attrs ]:
            continue

        try:

            li = getattr(d, "_list_attributes", None)

            if li is not None:
                attrs = attrs | set(li(im[0], required))

            if [ i for i in required if i not in attrs ]:
                continue

        except Exception:
            pass

        imprecise_cache.add(name)
        return True

    return False


precise_cache = set()


def image_exists_precise(name):
    """
    Returns true if an image exists with the same tag and attributes as
    `name`. (The attributes are allowed to occur in any order.)
    """

    if name in precise_cache:
        return True

    nametag = name[0]

    required = set()
    banned = set()

    for i in name[1:]:
        if i[0] == "-":
            banned.add(i[1:])
        else:
            required.add(i)

    for im, d in renpy.display.image.images.items():

        if im[0] != nametag:
            continue

        attrs = set(im[1:])

        if attrs - required:
            continue

        rest = required - attrs

        if rest:

            try:
                da = renpy.display.displayable.DisplayableArguments()
                da.name = (im[0],) + tuple(i for i in name[1:] if i in attrs)
                da.args = tuple(i for i in name[1:] if i in rest)
                da.lint = True
                d._duplicate(da)
            except Exception:
                continue

        precise_cache.add(name)

        return True

    return False


# This reports an error if we're sure that the image with the given name
# does not exist.
def image_exists(name, expression, tag, precise=True):
    """
    Checks a scene or show statement for image existence.
    """

    orig = name
    f = renpy.config.adjust_attributes.get(name[0], None) or renpy.config.adjust_attributes.get(None, None)
    if f is not None:
        name = f(name)

    # Add the tag to the set of known tags.
    tag = tag or name[0]
    image_prefixes[tag] = True

    if expression:
        return

    if not precise:
        if image_exists_imprecise(name):
            return

    # If we're not precise, then we have to start looking for images
    # that we can possibly match.
    if image_exists_precise(name):
        return

    report("'%s' is not an image.", " ".join(orig))


# Only check each file once.
check_file_cache = { }


def check_file(what, fn, directory=None):

    present = check_file_cache.get(fn, None)
    if present is True:
        return
    if present is False:
        report("%s uses file '%s', which is not loadable.", what.capitalize(), fn)
        return

    if not renpy.loader.loadable(fn, directory=directory):
        report("%s uses file '%s', which is not loadable.", what.capitalize(), fn)
        check_file_cache[fn] = False
        return

    check_file_cache[fn] = True


def check_displayable(what, d):

    def predict_image(img):
        files.extend(img.predict_files())

    renpy.display.predict.image = predict_image

    files = [ ]

    try:
        if isinstance(d, renpy.display.displayable.Displayable):
            d.visit_all(lambda a: a.predict_one())
    except Exception:
        pass

    for fn in files:
        check_file(what, fn, directory="images")


# Lints ast.Image nodes.
def check_image(node):

    name = " ".join(node.imgname)

    check_displayable('image %s' % name, renpy.display.image.images[node.imgname])


def imspec(t):
    if len(t) == 3:
        return t[0], None, None, t[1], t[2], 0, None
    if len(t) == 6:
        return t[0], t[1], t[2], t[3], t[4], t[5], None
    else:
        return t


# Lints ast.Show and ast.Scene nodes.
def check_show(node, precise):

    # A Scene may have an empty imspec.
    if not node.imspec:
        return

    name, expression, tag, at_list, layer, _zorder, _behind = imspec(node.imspec)

    layer = renpy.exports.default_layer(layer, tag or name)

    if layer not in renpy.display.scenelists.layers:
        report("Uses layer '%s', which is not defined.", layer)

    image_exists(name, expression, tag, precise=precise)

    for i in at_list:
        try_eval("the at list of a scene or show statment", i, "Perhaps you forgot to define or misspelled a transform.")


def precheck_show(node):
    # A Scene may have an empty imspec.
    if not node.imspec:
        return

    tag = imspec(node.imspec)[2]
    image_prefixes[tag] = True

# Lints ast.Hide.


def check_hide(node):

    name, _expression, tag, _at_list, layer, _zorder, _behind = imspec(node.imspec)

    tag = tag or name[0]

    layer = renpy.exports.default_layer(layer, tag)

    if layer not in renpy.display.scenelists.layers:
        report("Uses layer '%s', which is not defined.", layer)

    if tag not in image_prefixes:
        report("The image tag '%s' is not the prefix of a declared image, nor was it used in a show statement before this hide statement.", tag)


def check_with(node):
    try_eval("a with statement or clause", node.expr, "Perhaps you forgot to declare, or misspelled, a transition?")


def check_user(node):

    def error(msg):
        report("%s", msg)

    renpy.exports.push_error_handler(error)
    try:
        node.call("lint")
    finally:
        renpy.exports.pop_error_handler()

    try:
        node.get_next()
    except Exception:
        report("Didn't properly report what the next statement should be.")


def quote_text(s):

    s = s.replace("\\", "\\\\")
    s = s.replace("\"", "\\\"")
    s = s.replace("\t", "\\t")
    s = s.replace("\n", "\\n")

    return "\"" + s + "\""


def text_checks(s):

    if renpy.config.say_menu_text_filter is not None:
        s = renpy.config.say_menu_text_filter(s)

    msg = renpy.text.extras.check_text_tags(s, check_unclosed=args.check_unclosed_tags)
    if msg:
        report("%s (in %s)", msg, quote_text(s))

    if "%" in s and renpy.config.old_substitutions:

        state = 0
        pos = 0
        fmt = ""
        while pos < len(s):
            c = s[pos]
            pos += 1

            # Not in a format.
            if state == 0:
                if c == "%":
                    state = 1
                    fmt = "%"

            # In a format.
            elif state == 1:
                fmt += c
                if c == "(":
                    state = 2
                elif c in "#0123456780- +hlL":
                    state = 1
                elif c in "diouxXeEfFgGcrs%":
                    state = 0
                else:
                    report("Unknown string format code '%s' (in %s)", fmt, quote_text(s))
                    state = 0

            # In a mapping key.
            elif state == 2:
                fmt += c
                if c == ")":
                    state = 1

        if state != 0:
            report("Unterminated string format code '%s' (in %s)", fmt, quote_text(s))


def check_say(node):

    if node.who:
        try:
            char = renpy.ast.eval_who(node.who)
        except Exception:
            report("Could not evaluate '%s' in the who part of a say statement.", node.who)
            add("Perhaps you forgot to define a character?")
            char = None
    else:
        char = None

    if node.with_:
        try_eval("the with clause of a say statement", node.with_, "Perhaps you forgot to declare, or misspelled, a transition?")

    text_checks(node.what)

    if not node.who_fast:
        return

    # Code to check image attributes. (If we're lucky.)
    if node.who is None:
        return

    if not isinstance(char, renpy.character.ADVCharacter):
        return

    if char.image_tag is None:
        return

    for attributes in (node.attributes, node.temporary_attributes):
        if attributes is None:
            continue

        name = (char.image_tag,) + attributes

        orig = name
        f = renpy.config.adjust_attributes.get(name[0], None) or renpy.config.adjust_attributes.get(None, None)
        if f is not None:
            name = f(name)

        if image_exists_imprecise(name):
            continue

        if image_exists_imprecise(('side',) + name):
            continue

        report("Could not find image (%s) corresponding to attributes on say statement.", " ".join(orig))


def check_menu(node):

    if node.with_:
        try_eval("the with clause of a menu statement", node.with_, "Perhaps you forgot to declare, or misspelled, a transition?")

    if not [ (l, c, b) for l, c, b in node.items if b ]:
        report("The menu does not contain any selectable choices.")

    for l, c, b in node.items:
        if c:
            try_compile("in the if clause of a menuitem", c)

        text_checks(l)


def check_jump(node):

    if node.expression:
        return

    if not renpy.game.script.has_label(node.target):
        report("The jump is to nonexistent label '%s'.", node.target)


def check_call(node):

    if node.expression:
        return

    if not renpy.game.script.has_label(node.label):
        report("The call is to nonexistent label '%s'.", node.label)


def check_while(node):
    try_compile("in the condition of the while statement", node.condition)


def check_if(node):
    for condition, _block in node.entries:
        try_compile("in a condition of the if statement", condition)


def check_define(node, kind):

    if node.store == "store.persistent" and kind == "define":
        report("Define should not be used with a persistent variable. Use default persistent.%s = ... instead.", node.varname)
        return

    if node.store != 'store':
        return

    if node.varname in renpy.config.lint_ignore_replaces:
        return

    if node.varname in python_builtins:
        report("'%s %s' replaces a python built-in name, which may cause problems.", kind, node.varname)

    if node.varname in renpy_builtins:
        report("'%s %s' replaces a Ren'Py built-in name, which may cause problems.", kind, node.varname)


def check_redefined(node, kind):
    """
    Check if a define or default statement has already been created.
    """
    if kind == 'default':
        scanned = all_default_statements
    elif kind == 'define':
        scanned = all_define_statments

        if not (node.operator == "=" and node.index is None):
            return
    else:
        return

    # Combine store name and varname

    store_name = node.store
    if store_name.startswith("store."):
        store_name = store_name[6:]

    if store_name:
        full_name = "{}.{}".format(store_name, node.varname)
    else:
        full_name = node.varname

    if full_name in renpy.config.lint_ignore_redefine:
        return

    original_node = scanned.get(full_name)
    if original_node:
        report(
            "{} {} already defined at {}:{}".format(
                kind,
                full_name,
                original_node.filename,
                original_node.linenumber,
            )
        )
    scanned[full_name] = node


def check_style_property_displayable(name, property, d):

    if not d._duplicatable:
        check_displayable(
            "{}, property {}".format(name, property),
            d)
        return

    renpy.style.init_inspect()

    def sort_short(l):
        l = list(l)
        l.sort(key=len)
        return l

    alts = sort_short(renpy.style.prefix_alts)

    for p in sort_short(renpy.style.affects.get(property, [ ])):
        for prefix in alts:
            rest = p[len(prefix):]
            if rest in renpy.style.all_properties:
                args = d._args.copy(prefix=prefix)
                dd = d._duplicate(args)
                dd._unique()

                check_displayable(
                    "{}, property {}".format(name, prefix + property),
                    dd)

                break

        # print property, p


def check_style(name, s):

    for p in s.properties:
        for k, v in p.items():

            # Treat font specially.
            if k.endswith("font"):
                if isinstance(v, renpy.text.font.FontGroup):
                    for f in set(v.map.values()):
                        check_file(name, f, directory="fonts")
                elif v is None and k.endswith("emoji_font"):
                    pass
                else:
                    check_file(name, v, directory="fonts")

            if isinstance(v, renpy.display.displayable.Displayable):
                check_style_property_displayable(name, k, v)


def check_parameters(kind, node_name, parameter_info):
    """
    `kind`
        What we're parsing the parameters of, for the error message.
        "screen", "label", "function", "ATL transform"...

    `node_name`
        The name of the (kind) we're defining.

    `parameter_info`
        The ParameterInfo we're scanning, or None.
    """

    if parameter_info is None:
        return

    names = set(parameter_info.parameters)

    for cat, builtins in (("Python", python_builtins), ("Ren'Py", renpy_builtins)):
        rv = names & builtins

        if len(rv) == 1:
            name = rv.pop()
            report("In {0} {1!r}, the {2!r} parameter replaces a {3} built-in name, which may cause problems.".format(kind, node_name, name, cat))
            if not "_" in name:
                add("This can be fixed by naming it '{}_'".format(name))
        elif rv:
            last = rv.pop()
            prettyprevious = ", ".join(repr(name) for name in rv)
            report("In {0} {1!r}, the {2} and {3!r} parameters replace {4} built-in names, which may cause problems.".format(
                kind,
                node_name,
                prettyprevious,
                last,
                cat))


def check_label(node):

    if args.reserved_parameters:
        check_parameters("label", node.name, node.parameters)

    def add_arg(n):
        if n is None:
            return

        if not hasattr(renpy.store, n):
            setattr(renpy.store, n, None)

    pi = node.parameters

    if pi is not None:

        for i in pi.parameters:
            add_arg(i)


def check_screen(node):

    if (node.screen.parameters is None) and renpy.config.lint_screens_without_parameters:
        report("The screen %s has not been given a parameter list.", node.screen.name)
        add("This can be fixed by writing 'screen %s():' instead.", node.screen.name)

    if args.reserved_parameters:
        check_parameters("screen", node.screen.name, node.screen.parameters)


def check_styles():
    for full_name, s in renpy.style.styles.items(): # @UndefinedVariable
        name = "style." + full_name[0]
        for i in full_name[1:]:
            name += "[{!r}]".format(i)

        check_style("Style " + name, s)


def check_init(node):
    if not (-999 <= node.priority <= 999):
        report("The init priority ({}) is not in the -999 to 999 range.".format(node.priority))


def check_transform(node):
    if args.reserved_parameters:
        check_parameters("ATL transform", node.varname, node.parameters)


def humanize(n):
    s = str(n)

    rv = []

    for i, c in enumerate(reversed(s)):
        if i and not (i % 3):
            rv.insert(0, ',')

        rv.insert(0, c)

    return ''.join(rv)


def check_filename_encodings():
    """
    Checks files to ensure that they are displayable in unicode.
    """

    for _dirname, filename in renpy.loader.listdirfiles():
        try:
            filename.encode("ascii")
            continue
        except Exception:
            pass

        report("%s contains non-ASCII characters in its filename.", filename)
        add("(ZIP file distributions can only reliably include ASCII filenames.)")


class Count(object):
    """
    Stores information about the word count.
    """

    def __init__(self):
        # The number of blocks of text.
        self.blocks = 0

        # The number of whitespace-separated words.
        self.words = 0

        # The number of characters.
        self.characters = 0

    def add(self, s):
        self.blocks += 1
        self.words += len(s.split())
        self.characters += len(s)

    def tuple(self):
        return (self.blocks, self.words, self.characters)


def common(n):
    """
    Returns true if the node is in the common directory.
    """

    filename = n.filename.replace("\\", "/")

    if filename.startswith("common/") or filename.startswith("renpy/common/"):
        return True
    else:
        return False

def report_character_stats(charastats):
    """
    Returns a list of character stat lines.
    """

    rv = [ "", "Character Statistics (for default language):", ]

    bullets = [ ]

    for char in sorted(charastats, key=lambda char: charastats[char].tuple(), reverse=True):
        count = charastats[char]
        bullets.append(
            " * " + char
            + " has " + humanize(count.blocks) + (" block " if count.blocks == 1 else " blocks ") + "of dialogue, "
            + "containing " + humanize(count.words) + " words and "
            + humanize(count.characters) + " characters."
        )

    rv.append(bullets)

    return rv

def check_unreachables(all_nodes):

    def add_block(block):
        next = block[0]
        if next in unreachable:
            add_to_check(next)

    def add_names(names):
        for name in names:

            if name is None:
                continue

            if name is True:
                continue

            if isinstance(name, renpy.lexer.SubParse):
                if name.block:
                    add_block(name.block)
                continue

            node = renpy.game.script.lookup(name)

            if node is None:
                continue

            if node in unreachable:
                add_to_check(node)

    # All nodes, outside of common.
    all_nodes = [node for node in all_nodes if not common(node)]

    # Unreachable nodes - this set shrinks as nodes become reachable.
    unreachable = set(all_nodes)

    # Weakly reachable nodes - nodes that are reachable, but don't
    # make their next reachable.
    weakly_reachable = set()

    # The worklist of reachable nodes that haven't been checked yet.
    to_check = set()

    add_to_check = to_check.add # type: ignore

    for node in all_nodes:
        if isinstance(node, (renpy.ast.EarlyPython, renpy.ast.Label)):
            to_check.add(node)

        elif isinstance(node, renpy.ast.Translate):
            if node.language is not None:
                to_check.add(node)

        elif isinstance(node, renpy.ast.TranslateSay):
            if node.language is not None:
                to_check.add(node)

        elif isinstance(node, (renpy.ast.Init, renpy.ast.TranslateBlock)):
            # the block of these ones is always reachable, but their next is reachable only if they are themselves reachable
            add_block(node.block)
            weakly_reachable.add(node)
            # Init and TranslateBlock nodes are meant to be unreachable, but we had to check them
            # because if they are reachable, what follows them is too and must not be flagged as unreachable

        elif isinstance(node, (renpy.ast.Return, renpy.ast.EndTranslate)):
            weakly_reachable.add(node)
            # the auto-generated Return at the end of every file is hard to segregate from the other Return nodes, so we don't check Return nodes
            # EndTranslate nodes can't be manually created, so it makes no sense to show them to the user in the first place,
            # and EndTranslate nodes from explicit translate blocks are naturally unreachable

        elif isinstance(node, renpy.ast.UserStatement):
            reach = node.reachable(False)

            if True in reach:
                weakly_reachable.add(node)

            add_names(reach)

<<<<<<< HEAD
    def add_to_check(node):
        to_check.add(node)
        if (isinstance(node, renpy.ast.Label)
            and node.parameters is not None
            and any((p.default == p.empty)
                    and p.kind not in (p.VAR_POSITIONAL, p.VAR_KEYWORD)
                    for p in node.parameters.parameters.values())
            ):
            report("Warning: label {} at {}:{} has required parameters but is reachable through script execution.".format(node.name, node.filename, node.linenumber))
=======
        elif isinstance(node, renpy.ast.RPY):
            weakly_reachable.add(node)
>>>>>>> 9e59ae47

    while to_check:
        node = to_check.pop() # type: Any
        unreachable.remove(node)

        if isinstance(node, renpy.ast.While):
            add_block(node.block)

        elif isinstance(node, renpy.ast.Menu):
            all_cond = True

            for (_l, condition, block) in node.items:
                if block is not None:
                    add_block(block)
                if condition == "True":
                    # "True" is the default value when no condition is specified
                    all_cond = False

            if not all_cond:
                # if there's only returns or jumps in the menu choices,
                # the next of the menu is only reachable if every choice is disabled and the menu gets skipped
                # if not, the blocks will lead us there eventually
                continue

        elif isinstance(node, renpy.ast.If):
            for (_c, block) in node.entries:
                add_block(block)

        elif isinstance(node, renpy.ast.UserStatement):
            add_names(node.reachable(True))
            continue

        next = node.next
        if next in unreachable:
            add_to_check(next)

    locations = sorted(set((node.filename, node.linenumber) for node in (unreachable - weakly_reachable)))
    problems = [ (filename, linenumber, "") for filename, linenumber in locations ]
    problem_listing("Unreachable Statements:", problems)


def check_orphan_translations(none_lang_identifiers, translation_identifiers):

    problems = [ ]

    faulty = collections.defaultdict(list) # filename : [linenumbers]
    for id, nodes in translation_identifiers.items():
        if id not in none_lang_identifiers:
            for node in nodes:
                problems.append((node.filename, node.linenumber, "(id {})".format(id)))

    problem_listing("Orphan Translations:", problems)


def check_python_warnings():
    """
    Reports Python warnings.
    """

    warnings = [ ]

    for k, v in renpy.game.script.bytecode_newcache.items():
        if isinstance(k, tuple) and k[0] == "warnings":
            warnings.extend(v)

    if not warnings:
        return

    print("\n\nPython Warnings:")

    warnings.sort()

    for filename, line, text in warnings:
        print("\n" + text, end='')


def lint():
    """
    The master lint function, that's responsible for staging all of the
    other checks.
    """

    ap = renpy.arguments.ArgumentParser(description="Checks the script for errors and prints script statistics.", require_command=False)
    ap.add_argument("filename", nargs='?', action="store", help="The file to write to.")

    ap.add_argument("--error-code", action="store_true", help="If given, the error code is 0 if the game has no lint errors, 1 if lint errors are found.")

    ap.add_argument("--no-orphan-tl", dest="orphan_tl", action="store_false", help="If not given, orphan translations are reported.")
    ap.add_argument("--reserved-parameters", action="store_true", help="If given, renpy or python reserved names in renpy statement parameters are reported.")
    ap.add_argument("--by-character", action="store_true", help="If given, the count of blocks, words, and characters for each character is reported.")
    ap.add_argument("--check-unclosed-tags", action="store_true", help="If given, unclosed text tags are reported.")

    ap.add_argument("--all-problems", action="store_true", help="If given, all problems of a kind are reported, not just the first ten.")

    global args
    args = ap.parse_args()

    if args.filename:
        f = open(args.filename, "w", encoding="utf-8")
        sys.stdout = f

    renpy.game.lint = True

    print("\ufeff" + renpy.version + " lint report, generated at: " + time.ctime())

    # Populate default statement values.
    renpy.exports.execute_default_statement(True)

    # Initialise store and values set by start callbacks.
    renpy.exports.call_in_new_context('_start_store')

    # This supports check_hide.
    global image_prefixes
    image_prefixes = { }

    for k in renpy.display.image.images:
        image_prefixes[k[0]] = True

    # Iterate through every statement in the program, processing
    # them. We sort them in filename, linenumber order.

    all_stmts = list(renpy.game.script.all_stmts)
    all_stmts.sort(key=lambda n : n.filename)

    # The current count.
    counts = collections.defaultdict(Count)

    charastats = collections.defaultdict(Count)

    # The current language.
    language = None

    menu_count = 0
    screen_count = 0
    image_count = 0

    global report_node

    none_language_ids = set()
    translated_ids = collections.defaultdict(list) # id : [nodes]

    for node in all_stmts:
        if isinstance(node, (renpy.ast.Show, renpy.ast.Scene)):
            precheck_show(node)

    for node in all_stmts:

        if common(node):
            continue

        report_node = node

        if isinstance(node, renpy.ast.Image):
            image_count += 1
            check_image(node)

        elif isinstance(node, renpy.ast.Show):
            check_show(node, False)

        elif isinstance(node, renpy.ast.Scene):
            check_show(node, True)

        elif isinstance(node, renpy.ast.Hide):
            check_hide(node)

        elif isinstance(node, renpy.ast.With):
            check_with(node)

        elif isinstance(node, renpy.ast.Say):
            check_say(node)

            if isinstance(node, renpy.ast.TranslateSay):
                node_language = node.language
            else:
                node_language = language

            counts[node_language].add(node.what)
            if node_language is None:
                charastats[node.who or 'narrator'].add(node.what)

        elif isinstance(node, renpy.ast.Menu):
            check_menu(node)
            menu_count += 1

        elif isinstance(node, renpy.ast.Jump):
            check_jump(node)

        elif isinstance(node, renpy.ast.Call):
            check_call(node)

        elif isinstance(node, renpy.ast.While):
            check_while(node)

        elif isinstance(node, renpy.ast.If):
            check_if(node)

        elif isinstance(node, renpy.ast.UserStatement):
            check_user(node)

        elif isinstance(node, renpy.ast.Label):
            check_label(node)

        elif isinstance(node, renpy.ast.EndTranslate):
            language = None

        elif isinstance(node, renpy.ast.Screen):
            screen_count += 1
            check_screen(node)

        elif isinstance(node, renpy.ast.Define):
            check_define(node, "define")
            check_redefined(node, "define")

        elif isinstance(node, renpy.ast.Default):
            check_define(node, "default")
            check_redefined(node, "default")

        elif isinstance(node, renpy.ast.Init):
            check_init(node)

        elif isinstance(node, renpy.ast.Transform):
            check_transform(node)

        # This has to be separate, as TranslateSay is a subclass of Say.
        if isinstance(node, (renpy.ast.Translate, renpy.ast.TranslateSay)) and args.orphan_tl:
            language = node.language
            if language is None:
                none_language_ids.add(node.identifier)
            else:
                translated_ids[node.identifier].append(node)

    report_node = None

    check_styles()
    check_filename_encodings()

    check_unreachables(all_stmts)

    if args.orphan_tl:
        check_orphan_translations(none_language_ids, translated_ids)

    check_python_warnings()

    if not renpy.config.check_conflicting_properties:
        print("It is advised to set config.check_conflicting_properties to True.")

    for f in renpy.config.lint_hooks:
        f()

    # list of either strings or lists of strings
    # the elements of `lines` will be printed separated by blank lines
    # the strings in lists in `lines` will be separated by simple carriage-returns
    lines = [ ]

    def report_language(language):

        count = counts[language]

        if count.blocks <= 0:
            return

        if language is None:
            s = "The game"
        else:
            s = "The {0} translation".format(language)

        s += """ contains {0} dialogue blocks, containing {1} words
and {2} characters, for an average of {3:.1f} words and {4:.0f}
characters per block. """.format(
            humanize(count.blocks),
            humanize(count.words),
            humanize(count.characters),
            1.0 * count.words / count.blocks,
            1.0 * count.characters / count.blocks)

        lines.append(s)

    print("")
    print("")
    print("Statistics:")
    print("")

    languages = list(counts)
    languages.sort(key=lambda a : a or "")
    for i in languages:
        report_language(i)

    lines.append("The game contains {0} menus, {1} images, and {2} screens.".format(
        humanize(menu_count), humanize(image_count), humanize(screen_count)))

    if args.by_character:
        lines.extend(report_character_stats(charastats))

    # Format the lines and lists of lines.
    for l in lines:
        if not isinstance(l, (tuple, list)):
            l = (l,)

        for ll in l:

            if ll.startswith(" * "):
                prefix = " * "
                altprefix = "   "
                ll = ll[3:]
            else:
                prefix = ""
                altprefix = ""

            for lll in textwrap.wrap(ll, 78 - len(prefix)):
                print(prefix + lll)
                prefix = altprefix

        print("")

    for i in renpy.config.lint_stats_callbacks:
        i()

    print("")
    if renpy.config.developer and (renpy.config.original_developer != "auto"):
        print("Remember to set config.developer to False before releasing,")
        print('or set it to "auto".')
        print("")

    print("Lint is not a substitute for thorough testing. Remember to update Ren'Py")
    print("before releasing. New releases fix bugs and improve compatibility.")

    if error_reported and args.error_code:
        renpy.exports.quit(status=1)

    return False<|MERGE_RESOLUTION|>--- conflicted
+++ resolved
@@ -974,7 +974,9 @@
 
             add_names(reach)
 
-<<<<<<< HEAD
+        elif isinstance(node, renpy.ast.RPY):
+            weakly_reachable.add(node)
+
     def add_to_check(node):
         to_check.add(node)
         if (isinstance(node, renpy.ast.Label)
@@ -984,10 +986,6 @@
                     for p in node.parameters.parameters.values())
             ):
             report("Warning: label {} at {}:{} has required parameters but is reachable through script execution.".format(node.name, node.filename, node.linenumber))
-=======
-        elif isinstance(node, renpy.ast.RPY):
-            weakly_reachable.add(node)
->>>>>>> 9e59ae47
 
     while to_check:
         node = to_check.pop() # type: Any
